--- conflicted
+++ resolved
@@ -31,21 +31,15 @@
 
 auto constexpr null{0};  // null at current level
 auto constexpr XXX{0};   // null pushed down from parent level
-<<<<<<< HEAD
 auto constexpr NaN          = std::numeric_limits<double>::quiet_NaN();
-=======
->>>>>>> 45dec2a7
 auto constexpr KEEP_ANY     = cudf::duplicate_keep_option::KEEP_ANY;
 auto constexpr KEEP_FIRST   = cudf::duplicate_keep_option::KEEP_FIRST;
 auto constexpr KEEP_LAST    = cudf::duplicate_keep_option::KEEP_LAST;
 auto constexpr KEEP_NONE    = cudf::duplicate_keep_option::KEEP_NONE;
 auto constexpr NULL_EQUAL   = cudf::null_equality::EQUAL;
 auto constexpr NULL_UNEQUAL = cudf::null_equality::UNEQUAL;
-<<<<<<< HEAD
 auto constexpr NAN_EQUAL    = cudf::nan_equality::ALL_EQUAL;
 auto constexpr NAN_UNEQUAL  = cudf::nan_equality::UNEQUAL;
-=======
->>>>>>> 45dec2a7
 
 using int32s_col  = cudf::test::fixed_width_column_wrapper<int32_t>;
 using floats_col  = cudf::test::fixed_width_column_wrapper<float>;
