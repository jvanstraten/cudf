/*
 * Copyright (c) 2019, NVIDIA CORPORATION.
 *
 * Licensed under the Apache License, Version 2.0 (the "License");
 * you may not use this file except in compliance with the License.
 * You may obtain a copy of the License at
 *
 *     http://www.apache.org/licenses/LICENSE-2.0
 *
 * Unless required by applicable law or agreed to in writing, software
 * distributed under the License is distributed on an "AS IS" BASIS,
 * WITHOUT WARRANTIES OR CONDITIONS OF ANY KIND, either express or implied.
 * See the License for the specific language governing permissions and
 * limitations under the License.
 */

#pragma once

#include <cudf/types.hpp>
#include <cudf/utilities/error.hpp>
#include <cudf/column/column_view.hpp>
#include <cudf/column/column.hpp>
#include <cudf/null_mask.hpp>
#include <cudf/strings/strings_column_view.hpp>

namespace cudf {
namespace test {

/**
 * @brief Verifies the property equality of two columns.
 *
 * @param lhs The first column
 * @param rhs The second column
 */
void expect_column_properties_equal(cudf::column_view const& lhs, cudf::column_view const& rhs);

/**
 * @brief Verifies the element-wise equality of two columns.
 *
 * Treats null elements as equivalent.
 *
 * @param lhs                   The first column
 * @param rhs                   The second column
 * @param print_all_differences If true display all differences
 *---------------------------------------------------------------------------**/
void expect_columns_equal(cudf::column_view const& lhs, cudf::column_view const& rhs,
                          bool print_all_differences = false);

/**
 * @brief Verifies the bitwise equality of two device memory buffers.
 *
 * @param lhs The first buffer
 * @param rhs The second buffer
 * @param size_bytes The number of bytes to check for equality
 */
void expect_equal_buffers(void const* lhs, void const* rhs,
                          std::size_t size_bytes);

/**---------------------------------------------------------------------------*
 * @brief Displays a column view as a string
 *
 * @param col The column view
 * @param delimiter The delimiter to put between strings
 *---------------------------------------------------------------------------**/
std::string to_string(cudf::column_view const& col, std::string const& delimiter);

/**---------------------------------------------------------------------------*
 * @brief Convert column values to a host vector of strings
 *
 * @param col The column view
 *---------------------------------------------------------------------------**/
std::vector<std::string> to_strings(cudf::column_view const& col);

/**---------------------------------------------------------------------------*
 * @brief Print a column view to an ostream
 *
 * @param os        The output stream
 * @param col       The column view
 * @param delimiter The delimiter to put between strings
 *---------------------------------------------------------------------------**/
void print(cudf::column_view const& col, std:: ostream &os = std::cout, std::string const& delimiter=",");

/**---------------------------------------------------------------------------*
 * @brief Copy the null bitmask from a column view to a host vector
 *
 * @param c      The column view
 * @returns      Vector of bitmask_type elements
 *---------------------------------------------------------------------------**/
std::vector<bitmask_type> bitmask_to_host(cudf::column_view const& c);

/**
 * @brief Copies the data and bitmask of a `column_view` to the host.
 *
 * @tparam T The data type of the elements of the `column_view`
 * @param c the `column_view` to copy from
 * @return std::pair<std::vector<T>, std::vector<bitmask_type>> first is the
 *  `column_view`'s data, and second is the column's bitmask.
 */
template <typename T>
std::pair<std::vector<T>, std::vector<bitmask_type>> to_host(column_view c) {
<<<<<<< HEAD
  std::vector<T> host_data;

  if (c.size() > 0) {
    host_data.resize(c.size());
    CUDA_TRY(cudaMemcpy(host_data.data(), c.head<T>(), c.size() * sizeof(T),
                        cudaMemcpyDeviceToHost));
  }

  std::vector<bitmask_type> host_bitmask = bitmask_to_host(c);
  return std::make_pair(host_data, host_bitmask);
=======
  std::vector<T> host_data(c.size());
  CUDA_TRY(cudaMemcpy(host_data.data(), c.head<T>(), c.size() * sizeof(T), cudaMemcpyDeviceToHost));
  return { host_data, bitmask_to_host(c) };
>>>>>>> 104284c5
}

/**
 * @brief Copies the data and bitmask of a `column_view` of strings
 * column to the host.
 *
 * @throw cudf::logic_error if c is not strings column.
 *
 * @param c the `column_view` of strings to copy from
 * @return std::pair first is `std::vector` of `std::string`
 * and second is the column's bitmask.
 */
template <>
inline std::pair<std::vector<std::string>, std::vector<bitmask_type>> to_host(column_view c) {
<<<<<<< HEAD
  std::vector<std::string> host_data;

  auto strings = strings_column_view(c);
  auto strings_data = cudf::strings::create_offsets(strings);
  thrust::host_vector<char> h_chars(strings_data.first);         // copies vectors to
  thrust::host_vector<size_type> h_offsets(strings_data.second); // host automatically

=======
  auto strings_data = cudf::strings::create_offsets(strings_column_view(c));
  thrust::host_vector<char> h_chars(strings_data.first);
  thrust::host_vector<size_type> h_offsets(strings_data.second);
  
>>>>>>> 104284c5
  // build std::string vector from chars and offsets
  if( !h_chars.empty() ) { // check for all nulls case
    std::vector<std::string> host_data;
    host_data.reserve(c.size());

    // When C++17, replace this loop with std::adjacent_difference()
    for( size_type idx=0; idx < c.size(); ++idx )
    {
        auto offset = h_offsets[idx];
        auto length = h_offsets[idx+1] - offset;
        host_data.push_back(std::string( h_chars.data()+offset, length));
    }

<<<<<<< HEAD
  std::vector<bitmask_type> host_bitmask = bitmask_to_host(c);
  return std::make_pair(host_data, host_bitmask);
=======
    return { host_data, bitmask_to_host(c) };
  }
  else 
    return { std::vector<std::string>{}, bitmask_to_host(c) };
>>>>>>> 104284c5
}

}  // namespace test
}  // namespace cudf<|MERGE_RESOLUTION|>--- conflicted
+++ resolved
@@ -98,22 +98,9 @@
  */
 template <typename T>
 std::pair<std::vector<T>, std::vector<bitmask_type>> to_host(column_view c) {
-<<<<<<< HEAD
-  std::vector<T> host_data;
-
-  if (c.size() > 0) {
-    host_data.resize(c.size());
-    CUDA_TRY(cudaMemcpy(host_data.data(), c.head<T>(), c.size() * sizeof(T),
-                        cudaMemcpyDeviceToHost));
-  }
-
-  std::vector<bitmask_type> host_bitmask = bitmask_to_host(c);
-  return std::make_pair(host_data, host_bitmask);
-=======
   std::vector<T> host_data(c.size());
   CUDA_TRY(cudaMemcpy(host_data.data(), c.head<T>(), c.size() * sizeof(T), cudaMemcpyDeviceToHost));
   return { host_data, bitmask_to_host(c) };
->>>>>>> 104284c5
 }
 
 /**
@@ -128,20 +115,10 @@
  */
 template <>
 inline std::pair<std::vector<std::string>, std::vector<bitmask_type>> to_host(column_view c) {
-<<<<<<< HEAD
-  std::vector<std::string> host_data;
-
-  auto strings = strings_column_view(c);
-  auto strings_data = cudf::strings::create_offsets(strings);
-  thrust::host_vector<char> h_chars(strings_data.first);         // copies vectors to
-  thrust::host_vector<size_type> h_offsets(strings_data.second); // host automatically
-
-=======
   auto strings_data = cudf::strings::create_offsets(strings_column_view(c));
   thrust::host_vector<char> h_chars(strings_data.first);
   thrust::host_vector<size_type> h_offsets(strings_data.second);
   
->>>>>>> 104284c5
   // build std::string vector from chars and offsets
   if( !h_chars.empty() ) { // check for all nulls case
     std::vector<std::string> host_data;
@@ -155,15 +132,10 @@
         host_data.push_back(std::string( h_chars.data()+offset, length));
     }
 
-<<<<<<< HEAD
-  std::vector<bitmask_type> host_bitmask = bitmask_to_host(c);
-  return std::make_pair(host_data, host_bitmask);
-=======
     return { host_data, bitmask_to_host(c) };
   }
   else 
     return { std::vector<std::string>{}, bitmask_to_host(c) };
->>>>>>> 104284c5
 }
 
 }  // namespace test
