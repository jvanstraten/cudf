--- conflicted
+++ resolved
@@ -353,11 +353,7 @@
                                       helper.group_labels(),
                                       helper.num_groups(),
                                       helper.group_offsets(),
-<<<<<<< HEAD
-                                      nunique_agg._include_nulls,
-=======
-                                      nunique_agg->null_handling,
->>>>>>> 1557ae73
+                                      nunique_agg._null_handling,
                                       mr,
                                       stream);
   cache.add_result(col_idx, agg, std::move(result));
@@ -370,11 +366,7 @@
 
   auto nth_element_agg = static_cast<experimental::detail::nth_element_aggregation const&>(agg);
 
-<<<<<<< HEAD
-  auto count_agg = make_count_aggregation(nth_element_agg._include_nulls);
-=======
-  auto count_agg = make_count_aggregation(nth_element_agg->null_handling);
->>>>>>> 1557ae73
+  auto count_agg = make_count_aggregation(nth_element_agg._null_handling);
   if (count_agg->kind == aggregation::COUNT_VALID)
     operator()<aggregation::COUNT_VALID>(*count_agg);
   else if (count_agg->kind == aggregation::COUNT_ALL)
@@ -390,13 +382,8 @@
                                              helper.group_labels(),
                                              helper.group_offsets(),
                                              helper.num_groups(),
-<<<<<<< HEAD
-                                             nth_element_agg.n,
-                                             nth_element_agg._include_nulls,
-=======
-                                             nth_element_agg->n,
-                                             nth_element_agg->null_handling,
->>>>>>> 1557ae73
+                                             nth_element_agg._n,
+                                             nth_element_agg._null_handling,
                                              mr,
                                              stream));
 }
