/*
 * Copyright (c) 2018-2022, NVIDIA CORPORATION.
 *
 * Licensed under the Apache License, Version 2.0 (the "License");
 * you may not use this file except in compliance with the License.
 * You may obtain a copy of the License at
 *
 *     http://www.apache.org/licenses/LICENSE-2.0
 *
 * Unless required by applicable law or agreed to in writing, software
 * distributed under the License is distributed on an "AS IS" BASIS,
 * WITHOUT WARRANTIES OR CONDITIONS OF ANY KIND, either express or implied.
 * See the License for the specific language governing permissions and
 * limitations under the License.
 */

#pragma once

#include <cudf/binaryop.hpp>
#include <cudf/null_mask.hpp>

#include <rmm/cuda_stream_view.hpp>

#include <optional>

namespace cudf {
// Forward declarations
class column_device_view;
class mutable_column_device_view;

namespace binops {
namespace compiled {

std::unique_ptr<column> string_null_min_max(
  scalar const& lhs,
  column_view const& rhs,
  binary_operator op,
  data_type output_type,
  rmm::cuda_stream_view stream        = rmm::cuda_stream_default,
  rmm::mr::device_memory_resource* mr = rmm::mr::get_current_device_resource());

std::unique_ptr<column> string_null_min_max(
  column_view const& lhs,
  scalar const& rhs,
  binary_operator op,
  data_type output_type,
  rmm::cuda_stream_view stream        = rmm::cuda_stream_default,
  rmm::mr::device_memory_resource* mr = rmm::mr::get_current_device_resource());

std::unique_ptr<column> string_null_min_max(
  column_view const& lhs,
  column_view const& rhs,
  binary_operator op,
  data_type output_type,
  rmm::cuda_stream_view stream        = rmm::cuda_stream_default,
  rmm::mr::device_memory_resource* mr = rmm::mr::get_current_device_resource());

/**
 * @brief Performs a binary operation between a string scalar and a string
 * column.
 *
 * The output contains the result of op(lhs, rhs[i]) for all 0 <= i < rhs.size()
 * The scalar is the left operand and the column elements are the right operand.
 * This distinction is significant in case of non-commutative binary operations
 *
 * Regardless of the operator, the validity of the output value is the logical
 * AND of the validity of the two operands
 *
 * @param lhs         The left operand string scalar
 * @param rhs         The right operand string column
 * @param op          The binary operator
 * @param output_type The desired data type of the output column
 * @param stream      CUDA stream used for device memory operations and kernel launches.
 * @param mr          Device memory resource used to allocate the returned column's device memory
 * @return std::unique_ptr<column> Output column
 */
std::unique_ptr<column> binary_operation(
  scalar const& lhs,
  column_view const& rhs,
  binary_operator op,
  data_type output_type,
  rmm::cuda_stream_view stream        = rmm::cuda_stream_default,
  rmm::mr::device_memory_resource* mr = rmm::mr::get_current_device_resource());

/**
 * @brief Performs a binary operation between a string column and a string
 * scalar.
 *
 * The output contains the result of op(lhs[i], rhs) for all 0 <= i < lhs.size()
 * The column elements are the left operand and the scalar is the right operand.
 * This distinction is significant in case of non-commutative binary operations
 *
 * Regardless of the operator, the validity of the output value is the logical
 * AND of the validity of the two operands
 *
 * @param lhs         The left operand string column
 * @param rhs         The right operand string scalar
 * @param op          The binary operator
 * @param output_type The desired data type of the output column
 * @param stream      CUDA stream used for device memory operations and kernel launches.
 * @param mr          Device memory resource used to allocate the returned column's device memory
 * @return std::unique_ptr<column> Output column
 */
std::unique_ptr<column> binary_operation(
  column_view const& lhs,
  scalar const& rhs,
  binary_operator op,
  data_type output_type,
  rmm::cuda_stream_view stream        = rmm::cuda_stream_default,
  rmm::mr::device_memory_resource* mr = rmm::mr::get_current_device_resource());

/**
 * @brief Performs a binary operation between two string columns.
 *
 * @note The sizes of @p lhs and @p rhs should be the same
 *
 * The output contains the result of op(lhs[i], rhs[i]) for all 0 <= i < lhs.size()
 *
 * Regardless of the operator, the validity of the output value is the logical
 * AND of the validity of the two operands
 *
 * @param lhs         The left operand string column
 * @param rhs         The right operand string column
 * @param op          The binary operator enum
 * @param output_type The desired data type of the output column
 * @param stream      CUDA stream used for device memory operations and kernel launches.
 * @param mr          Device memory resource used to allocate the returned column's device memory
 * @return std::unique_ptr<column> Output column
 */
std::unique_ptr<column> binary_operation(
  column_view const& lhs,
  column_view const& rhs,
  binary_operator op,
  data_type output_type,
  rmm::cuda_stream_view stream        = rmm::cuda_stream_default,
  rmm::mr::device_memory_resource* mr = rmm::mr::get_current_device_resource());

void binary_operation(mutable_column_view& out,
                      scalar const& lhs,
                      column_view const& rhs,
                      binary_operator op,
                      rmm::cuda_stream_view stream);
void binary_operation(mutable_column_view& out,
                      column_view const& lhs,
                      scalar const& rhs,
                      binary_operator op,
                      rmm::cuda_stream_view stream);
void binary_operation(mutable_column_view& out,
                      column_view const& lhs,
                      column_view const& rhs,
                      binary_operator op,
                      rmm::cuda_stream_view stream);

// Defined in util.cpp
/**
 * @brief Get the common type among all input types.
 *
 * @param out type 1
 * @param lhs type 2
 * @param rhs type 3
 * @return common type among @p out, @p lhs, @p rhs.
 */
std::optional<data_type> get_common_type(data_type out, data_type lhs, data_type rhs);
/**
 * @brief Check if input binary operation is supported for the given input and output types.
 *
 * @param out output type of the binary operation
 * @param lhs first operand type of the binary operation
 * @param rhs second operand type of the binary operation
 * @param op binary operator enum.
 * @return true if given binary operator supports given input and output types.
 */
bool is_supported_operation(data_type out, data_type lhs, data_type rhs, binary_operator op);

/**
 * @brief Check if input binary operation is supported for the given input columns and output types.
 *
 * If the left and right columns are struct columns, recursively checks if the input columns have
 * the same number of children and the corresponding child columns are supported for the specified
 * operation and output type. If either input column is not a struct, returns the result of
 * is_supported_operation for the input column types.
 *
 * @param out output type of the binary operation
 * @param lhs left column of the binary operation
 * @param rhs right column of the binary operation
 * @param op binary operator enum
 * @return true if given binary operator supports given input columns and output types.
 */
bool is_supported_operation(data_type out,
                            column_view const& lhs,
                            column_view const& rhs,
                            binary_operator op);

// Defined in individual .cu files.
/**
 * @brief Deploys single type or double type dispatcher that runs binary operation on each element
 * of @p lhs and @p rhs columns.
 *
 * This template is instantiated for each binary operator.
 *
 * @tparam BinaryOperator Binary operator functor
 * @param out mutable view of output column
 * @param lhs view of left operand column
 * @param rhs view of right operand column
 * @param is_lhs_scalar true if @p lhs is a single element column representing a scalar
 * @param is_rhs_scalar true if @p rhs is a single element column representing a scalar
 * @param stream CUDA stream used for device memory operations
 */
template <class BinaryOperator>
void apply_binary_op(mutable_column_view& out,
                     column_view const& lhs,
                     column_view const& rhs,
                     bool is_lhs_scalar,
                     bool is_rhs_scalar,
                     rmm::cuda_stream_view stream);
/**
 * @brief Deploys single type or double type dispatcher that runs equality operation on each element
 * of @p lhs and @p rhs columns.
 *
 * Comparison operators are EQUAL, NOT_EQUAL, NULL_EQUALS.
 * @p out type is boolean.
 *
 * This template is instantiated for each binary operator.
 *
 * @param out mutable view of output column
 * @param lhs view of left operand column
 * @param rhs view of right operand column
 * @param is_lhs_scalar true if @p lhs is a single element column representing a scalar
 * @param is_rhs_scalar true if @p rhs is a single element column representing a scalar
 * @param op comparison binary operator
 * @param stream CUDA stream used for device memory operations
 */
<<<<<<< HEAD
void dispatch_equality_op(mutable_column_view& outd,
                          column_view const& lhsd,
                          column_view const& rhsd,
=======
void dispatch_equality_op(mutable_column_view& out,
                          column_view const& lhs,
                          column_view const& rhs,
>>>>>>> 566f29af
                          bool is_lhs_scalar,
                          bool is_rhs_scalar,
                          binary_operator op,
                          rmm::cuda_stream_view stream);
}  // namespace compiled
}  // namespace binops
}  // namespace cudf<|MERGE_RESOLUTION|>--- conflicted
+++ resolved
@@ -230,15 +230,9 @@
  * @param op comparison binary operator
  * @param stream CUDA stream used for device memory operations
  */
-<<<<<<< HEAD
-void dispatch_equality_op(mutable_column_view& outd,
-                          column_view const& lhsd,
-                          column_view const& rhsd,
-=======
 void dispatch_equality_op(mutable_column_view& out,
                           column_view const& lhs,
                           column_view const& rhs,
->>>>>>> 566f29af
                           bool is_lhs_scalar,
                           bool is_rhs_scalar,
                           binary_operator op,
