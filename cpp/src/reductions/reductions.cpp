/*
 * Copyright (c) 2019-2020, NVIDIA CORPORATION.
 *
 * Licensed under the Apache License, Version 2.0 (the "License");
 * you may not use this file except in compliance with the License.
 * You may obtain a copy of the License at
 *
 *     http://www.apache.org/licenses/LICENSE-2.0
 *
 * Unless required by applicable law or agreed to in writing, software
 * distributed under the License is distributed on an "AS IS" BASIS,
 * WITHOUT WARRANTIES OR CONDITIONS OF ANY KIND, either express or implied.
 * See the License for the specific language governing permissions and
 * limitations under the License.
 */

#include <cudf/detail/aggregation/aggregation.hpp>
#include <cudf/detail/stream_compaction.hpp>
#include <cudf/quantiles.hpp>
#include <cudf/sorting.hpp>
#include <cudf/copying.hpp>
#include <cudf/column/column.hpp>

#include <cudf/detail/nvtx/ranges.hpp>
#include <cudf/detail/reduction_functions.hpp>
#include <cudf/reduction.hpp>
#include <cudf/scalar/scalar_factories.hpp>

namespace cudf {
namespace experimental {
namespace detail {

struct reduce_dispatch_functor {
  column_view const col;
  data_type output_dtype;
  rmm::mr::device_memory_resource *mr;
  cudaStream_t stream;

  reduce_dispatch_functor(column_view const &col,
                          data_type output_dtype,
                          rmm::mr::device_memory_resource *mr,
                          cudaStream_t stream)
    : col(col), output_dtype(output_dtype), mr(mr), stream(stream) {}

  template <aggregation::Kind k>
  std::unique_ptr<scalar> operator()(std::unique_ptr<aggregation> const &agg) {
    switch (k) {
<<<<<<< HEAD
    case aggregation::SUM:
      return reduction::sum(col, output_dtype, mr, stream);
      break;
    case aggregation::PRODUCT:
      return reduction::product(col, output_dtype, mr, stream);
      break;
    case aggregation::MIN:
      return reduction::min(col, output_dtype, mr, stream);
      break;
    case aggregation::MAX:
      return reduction::max(col, output_dtype, mr, stream);
      break;
    case aggregation::COUNT_VALID:
      return make_fixed_width_scalar(col.size()-col.null_count(), stream, mr);
      break;
    case aggregation::COUNT_ALL:
      return make_fixed_width_scalar(col.size(), stream, mr);
      break;  
    case aggregation::ANY:
      return reduction::any(col, output_dtype, mr, stream);
      break;
    case aggregation::ALL:
      return reduction::all(col, output_dtype, mr, stream);
      break;
    case aggregation::SUM_OF_SQUARES:
      return reduction::sum_of_squares(col, output_dtype, mr, stream);
      break;
    case aggregation::MEAN:
      return reduction::mean(col, output_dtype, mr, stream);
      break;
    case aggregation::VARIANCE: {
      auto var_agg = static_cast<std_var_aggregation const*>(agg.get());
      return reduction::variance(col, output_dtype, var_agg->_ddof, mr, stream);
      } break;
    case aggregation::STD: {
      auto var_agg = static_cast<std_var_aggregation const*>(agg.get());
      return reduction::standard_deviation(col, output_dtype, var_agg->_ddof, mr, stream);
      } break;
    case aggregation::MEDIAN: {
      auto sorted_indices = sorted_order(table_view{{col}}, {}, {null_order::AFTER}, mr);
      auto valid_sorted_indices = split(*sorted_indices, {col.size()-col.null_count()})[0];
      auto col_ptr = quantile(col, {0.5}, interpolation::LINEAR, valid_sorted_indices, true, mr);
      return get_element(*col_ptr, 0, mr);
      } break;
    case aggregation::QUANTILE: {
      auto quantile_agg = static_cast<quantile_aggregation const*>(agg.get());
      CUDF_EXPECTS(quantile_agg->_quantiles.size() == 1,
                   "Reduction quantile accepts only one quantile value");
      auto sorted_indices = sorted_order(table_view{{col}}, {}, {null_order::AFTER}, mr);
      auto valid_sorted_indices = split(*sorted_indices, {col.size()-col.null_count()})[0];
      auto col_ptr = quantile(col, quantile_agg->_quantiles, quantile_agg->_interpolation, valid_sorted_indices, true, mr);
      return get_element(*col_ptr, 0, mr);
      } break;
    case aggregation::NUNIQUE: {
      auto nunique_agg = static_cast<nunique_aggregation const*>(agg.get());
      return make_fixed_width_scalar(detail::unique_count(col, nunique_agg->_include_nulls, false), stream, mr);
      } break;
    default:
      CUDF_FAIL("Unsupported reduction operator");
=======
      case aggregation::SUM: return reduction::sum(col, output_dtype, mr, stream); break;
      case aggregation::MIN: return reduction::min(col, output_dtype, mr, stream); break;
      case aggregation::MAX: return reduction::max(col, output_dtype, mr, stream); break;
      case aggregation::ANY: return reduction::any(col, output_dtype, mr, stream); break;
      case aggregation::ALL: return reduction::all(col, output_dtype, mr, stream); break;
      case aggregation::PRODUCT: return reduction::product(col, output_dtype, mr, stream); break;
      case aggregation::SUM_OF_SQUARES:
        return reduction::sum_of_squares(col, output_dtype, mr, stream);
        break;
      case aggregation::MEAN: return reduction::mean(col, output_dtype, mr, stream); break;
      case aggregation::VARIANCE: {
        auto var_agg = static_cast<std_var_aggregation const *>(agg.get());
        return reduction::variance(col, output_dtype, var_agg->_ddof, mr, stream);
      } break;
      case aggregation::STD: {
        auto var_agg = static_cast<std_var_aggregation const *>(agg.get());
        return reduction::standard_deviation(col, output_dtype, var_agg->_ddof, mr, stream);
      } break;
      default: CUDF_FAIL("Unsupported reduction operator");
>>>>>>> cee2d2f9
    }
  }
};

std::unique_ptr<scalar> reduce(
  column_view const &col,
  std::unique_ptr<aggregation> const &agg,
  data_type output_dtype,
  rmm::mr::device_memory_resource *mr = rmm::mr::get_default_resource(),
  cudaStream_t stream                 = 0) {
  std::unique_ptr<scalar> result = make_default_constructed_scalar(output_dtype);
  result->set_valid(false, stream);

  // check if input column is empty
  if (col.size() <= col.null_count()) return result;

  result =
    aggregation_dispatcher(agg->kind, reduce_dispatch_functor{col, output_dtype, mr, stream}, agg);
  return result;
}
}  // namespace detail

std::unique_ptr<scalar> reduce(column_view const &col,
                               std::unique_ptr<aggregation> const &agg,
                               data_type output_dtype,
                               rmm::mr::device_memory_resource *mr) {
  CUDF_FUNC_RANGE();
  return detail::reduce(col, agg, output_dtype, mr);
}

}  // namespace experimental
}  // namespace cudf<|MERGE_RESOLUTION|>--- conflicted
+++ resolved
@@ -45,31 +45,18 @@
   template <aggregation::Kind k>
   std::unique_ptr<scalar> operator()(std::unique_ptr<aggregation> const &agg) {
     switch (k) {
-<<<<<<< HEAD
-    case aggregation::SUM:
-      return reduction::sum(col, output_dtype, mr, stream);
-      break;
-    case aggregation::PRODUCT:
-      return reduction::product(col, output_dtype, mr, stream);
-      break;
-    case aggregation::MIN:
-      return reduction::min(col, output_dtype, mr, stream);
-      break;
-    case aggregation::MAX:
-      return reduction::max(col, output_dtype, mr, stream);
-      break;
+      case aggregation::SUM: return reduction::sum(col, output_dtype, mr, stream); break;
+      case aggregation::PRODUCT: return reduction::product(col, output_dtype, mr, stream); break;
+      case aggregation::MIN: return reduction::min(col, output_dtype, mr, stream); break;
+      case aggregation::MAX: return reduction::max(col, output_dtype, mr, stream); break;
+      case aggregation::ANY: return reduction::any(col, output_dtype, mr, stream); break;
+      case aggregation::ALL: return reduction::all(col, output_dtype, mr, stream); break;
     case aggregation::COUNT_VALID:
       return make_fixed_width_scalar(col.size()-col.null_count(), stream, mr);
       break;
     case aggregation::COUNT_ALL:
       return make_fixed_width_scalar(col.size(), stream, mr);
       break;  
-    case aggregation::ANY:
-      return reduction::any(col, output_dtype, mr, stream);
-      break;
-    case aggregation::ALL:
-      return reduction::all(col, output_dtype, mr, stream);
-      break;
     case aggregation::SUM_OF_SQUARES:
       return reduction::sum_of_squares(col, output_dtype, mr, stream);
       break;
@@ -105,27 +92,6 @@
       } break;
     default:
       CUDF_FAIL("Unsupported reduction operator");
-=======
-      case aggregation::SUM: return reduction::sum(col, output_dtype, mr, stream); break;
-      case aggregation::MIN: return reduction::min(col, output_dtype, mr, stream); break;
-      case aggregation::MAX: return reduction::max(col, output_dtype, mr, stream); break;
-      case aggregation::ANY: return reduction::any(col, output_dtype, mr, stream); break;
-      case aggregation::ALL: return reduction::all(col, output_dtype, mr, stream); break;
-      case aggregation::PRODUCT: return reduction::product(col, output_dtype, mr, stream); break;
-      case aggregation::SUM_OF_SQUARES:
-        return reduction::sum_of_squares(col, output_dtype, mr, stream);
-        break;
-      case aggregation::MEAN: return reduction::mean(col, output_dtype, mr, stream); break;
-      case aggregation::VARIANCE: {
-        auto var_agg = static_cast<std_var_aggregation const *>(agg.get());
-        return reduction::variance(col, output_dtype, var_agg->_ddof, mr, stream);
-      } break;
-      case aggregation::STD: {
-        auto var_agg = static_cast<std_var_aggregation const *>(agg.get());
-        return reduction::standard_deviation(col, output_dtype, var_agg->_ddof, mr, stream);
-      } break;
-      default: CUDF_FAIL("Unsupported reduction operator");
->>>>>>> cee2d2f9
     }
   }
 };
