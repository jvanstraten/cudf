--- conflicted
+++ resolved
@@ -15,18 +15,13 @@
  */
 
 #include <copying.hpp>
-<<<<<<< HEAD
 #include <utilities/column_utils.hpp>
 #include <utilities/error_utils.hpp>
-=======
-#include <utilities/error_utils.hpp>
+#include <cudf.h>
 #include <table.hpp>
 
+#include <cuda_runtime.h>
 #include <algorithm>
->>>>>>> 03db08b7
-#include <cudf.h>
-
-#include <cuda_runtime.h>
 
 namespace cudf
 {
