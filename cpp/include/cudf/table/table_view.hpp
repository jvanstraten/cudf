--- conflicted
+++ resolved
@@ -145,20 +145,6 @@
 class table_view : public detail::table_view_base<column_view> {
   using detail::table_view_base<column_view>::table_view_base;
 
-<<<<<<< HEAD
-public:
-/**---------------------------------------------------------------------------*
- * @brief Returns a table_view with set of specified columns.
- *
- * @throws cudf::logic_error
- * If any element in `column_indices` is outside [0, num_columns())
- *
- * @param column_indices Indices of columns in the table
- * @return A table_view consisting of columns from the original table
- * specified by the elements of `column_indices`
- *---------------------------------------------------------------------------**/
-table_view select(std::vector<cudf::size_type> const& column_indices) const;
-=======
  public:
   /**---------------------------------------------------------------------------*
    * @brief Returns a table_view with set of specified columns.
@@ -171,7 +157,6 @@
    * specified by the elements of `column_indices`
    *---------------------------------------------------------------------------**/
   table_view select(std::vector<size_type> const& column_indices) const;
->>>>>>> 393a0206
 };
 
 /**---------------------------------------------------------------------------*
