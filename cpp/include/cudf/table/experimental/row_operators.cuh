--- conflicted
+++ resolved
@@ -86,13 +86,9 @@
  * second letter in both words is the first non-equal letter, and `a < b`, thus
  * `aac < abb`.
  *
-<<<<<<< HEAD
- * @tparam Nullate A cudf::nullate type describing how to check for nulls.
+ * @tparam Nullate A cudf::nullate type describing whether to check for nulls.
  * @tparam NanConfig default configuration nans are equal, if set to true triggers specialized IEEE
  * 754 compliant nan handling
-=======
- * @tparam Nullate A cudf::nullate type describing whether to check for nulls.
->>>>>>> 0ddb3d93
  */
 template <typename Nullate, bool NanConfig = false>
 class device_row_comparator {
@@ -152,7 +148,6 @@
                                   column_device_view lhs,
                                   column_device_view rhs,
                                   null_order null_precedence = null_order::BEFORE,
-<<<<<<< HEAD
                                   int depth                  = 0,
                                   weak_ordering nan_result   = weak_ordering::EQUIVALENT)
       : _lhs{lhs},
@@ -161,10 +156,6 @@
         _null_precedence{null_precedence},
         _depth{depth},
         _nan_result{nan_result}
-=======
-                                  int depth                  = 0)
-      : _lhs{lhs}, _rhs{rhs}, _nulls{check_nulls}, _null_precedence{null_precedence}, _depth{depth}
->>>>>>> 0ddb3d93
     {
     }
 
@@ -190,18 +181,12 @@
         }
       }
 
-<<<<<<< HEAD
       weak_ordering res = NanConfig ? relational_compare(_lhs.element<Element>(lhs_element_index),
                                                          _rhs.element<Element>(rhs_element_index),
                                                          _nan_result)
                                     : relational_compare(_lhs.element<Element>(lhs_element_index),
                                                          _rhs.element<Element>(rhs_element_index));
-      return cuda::std::make_pair(res, std::numeric_limits<int>::max());
-=======
-      return cuda::std::pair(relational_compare(_lhs.element<Element>(lhs_element_index),
-                                                _rhs.element<Element>(rhs_element_index)),
-                             std::numeric_limits<int>::max());
->>>>>>> 0ddb3d93
+      return cuda::std::pair(res, std::numeric_limits<int>::max());
     }
 
     template <typename Element,
@@ -278,7 +263,6 @@
         _null_precedence.has_value() ? (*_null_precedence)[i] : null_order::BEFORE;
 
       auto const comparator =
-<<<<<<< HEAD
         NanConfig ? element_comparator{_nulls,
                                        _lhs.column(i),
                                        _rhs.column(i),
@@ -292,9 +276,6 @@
                                        null_precedence,
                                        depth,
                                        weak_ordering::EQUIVALENT};
-=======
-        element_comparator{_check_nulls, _lhs.column(i), _rhs.column(i), null_precedence, depth};
->>>>>>> 0ddb3d93
 
       weak_ordering state;
       cuda::std::tie(state, last_null_depth) =
@@ -322,7 +303,7 @@
  * @brief Wraps and interprets the result of device_row_comparator, true if the result is
  * weak_ordering::LESS meaning one row is lexicographically *less* than another row.
  *
- * @tparam Nullate A cudf::nullate type describing how to check for nulls.
+ * @tparam Nullate A cudf::nullate type describing whether to check for nulls.
  * @tparam NanConfig default configuration nans are equal, if set to true triggers specialized IEEE
  * 754 compliant nan handling
  */
@@ -821,8 +802,6 @@
 };
 
 }  // namespace equality
-<<<<<<< HEAD
-=======
 
 namespace hash {
 
@@ -1019,7 +998,6 @@
 
 }  // namespace hash
 
->>>>>>> 0ddb3d93
 }  // namespace row
 
 }  // namespace experimental
