/*
 * Copyright (c) 2019, NVIDIA CORPORATION.
 *
 * Licensed under the Apache License, Version 2.0 (the "License");
 * you may not use this file except in compliance with the License.
 * You may obtain a copy of the License at
 *
 *     http://www.apache.org/licenses/LICENSE-2.0
 *
 * Unless required by applicable law or agreed to in writing, software
 * distributed under the License is distributed on an "AS IS" BASIS,
 * WITHOUT WARRANTIES OR CONDITIONS OF ANY KIND, either express or implied.
 * See the License for the specific language governing permissions and
 * limitations under the License.
 */
#pragma once

#include <cudf/types.hpp>

#include <rmm/device_buffer.hpp>

#include <vector>

namespace cudf {
<<<<<<< HEAD

/**
=======
/**---------------------------------------------------------------------------*
>>>>>>> cfb1f6b6
 * @brief Returns the null count for a null mask of the specified `state`
 * representing `size` elements.
 *
 * @param state The state of the null mask
 * @param size The number of elements represented by the mask
 * @return size_type The count of null elements
 **/
size_type state_null_count(mask_state state, size_type size);

/**
 * @brief Computes the required bytes necessary to represent the specified
 * number of bits with a given padding boundary.
 *
 * @note The Arrow specification for the null bitmask requires a 64B padding
 * boundary.
 *
 * @param number_of_bits The number of bits that need to be represented
 * @param padding_boundary The value returned will be rounded up to a multiple
 * of this value
 * @return std::size_t The necessary number of bytes
 **/
std::size_t bitmask_allocation_size_bytes(size_type number_of_bits,
                                          std::size_t padding_boundary = 64);

/**
 * @brief Returns the number of `bitmask_type` words required to represent the
 * specified number of bits.
 *
 * Unlike `bitmask_allocation_size_bytes`, which returns the number of *bytes*
 * needed for a bitmask allocation (including padding), this function returns
 * the *actual* number `bitmask_type` elements necessary to represent
 * `number_of_bits`. This is useful when one wishes to process all of the bits
 * in a bitmask and ignore the padding/slack bits.
 *
 * @param number_of_bits The number of bits that need to be represented
 * @return size_type The necessary number of `bitmask_type` elements
 */
size_type num_bitmask_words(size_type number_of_bits);

/**
 * @brief Creates a `device_buffer` for use as a null value indicator bitmask of
 * a `column`.
 *
 * @param size The number of elements to be represented by the mask
 * @param state The desired state of the mask
 * @param stream Optional, stream on which all memory allocations/operations
 * will be submitted
 * @param mr Device memory resource to use for device memory allocation
 * @return rmm::device_buffer A `device_buffer` for use as a null bitmask
 * satisfying the desired size and state
 **/
rmm::device_buffer create_null_mask(
  size_type size,
  mask_state state,
  cudaStream_t stream                 = 0,
  rmm::mr::device_memory_resource* mr = rmm::mr::get_default_resource());

<<<<<<< HEAD
 /**
 * @brief Sets a pre-allocated bitmask buffer to a given state in the range 
=======
/**---------------------------------------------------------------------------*
 * @brief Sets a pre-allocated bitmask buffer to a given state in the range
>>>>>>> cfb1f6b6
 *  `[begin_bit, end_bit)`
 *
 * Sets `[begin_bit, end_bit)` bits of bitmask to valid if `valid==true`
 * or null otherwise.
 *
 * @param bitmask Pointer to bitmask (e.g. returned by `column_view.null_mask()`)
 * @param begin_bit Index of the first bit to set (inclusive)
 * @param end_bit Index of the last bit to set (exclusive)
 * @param valid If true set all entries to valid; otherwise, set all to null.
 * @param stream Optional, stream on which all memory allocations/operations
 * will be submitted
<<<<<<< HEAD
 **/
void set_null_mask(bitmask_type *bitmask, size_type begin_bit,
                   size_type end_bit, bool valid, cudaStream_t stream = 0);
=======
 *---------------------------------------------------------------------------**/
void set_null_mask(bitmask_type* bitmask,
                   size_type begin_bit,
                   size_type end_bit,
                   bool valid,
                   cudaStream_t stream = 0);
>>>>>>> cfb1f6b6

/**
 * @brief Given a bitmask, counts the number of set (1) bits in the range
 * `[start, stop)`
 *
 * Returns `0` if `bitmask == nullptr`.
 *
 * @throws `cudf::logic_error` if `start > stop`
 * @throws `cudf::logic_error` if `start < 0`
 *
 * @param bitmask Bitmask residing in device memory whose bits will be counted
 * @param start_bit Index of the first bit to count (inclusive)
 * @param stop_bit Index of the last bit to count (exclusive)
 * @return The number of non-zero bits in the specified range
<<<<<<< HEAD
 **/
cudf::size_type count_set_bits(bitmask_type const* bitmask, size_type start,
                               size_type stop);
=======
 *---------------------------------------------------------------------------**/
cudf::size_type count_set_bits(bitmask_type const* bitmask, size_type start, size_type stop);
>>>>>>> cfb1f6b6

/**
 * @brief Given a bitmask, counts the number of unset (0) bits  in the range
 *`[start, stop)`.
 *
 * Returns `0` if `bitmask == nullptr`.
 *
 * @throws `cudf::logic_error` if `start > stop`
 * @throws `cudf::logic_error` if `start < 0`
 *
 * @param bitmask Bitmask residing in device memory whose bits will be counted
 * @param start_bit Index of the first bit to count (inclusive)
 * @param stop_bit Index of the last bit to count (exclusive)
 * @return The number of zero bits in the specified range
<<<<<<< HEAD
 **/
cudf::size_type count_unset_bits(bitmask_type const* bitmask, size_type start,
                                 size_type stop);
=======
 *---------------------------------------------------------------------------**/
cudf::size_type count_unset_bits(bitmask_type const* bitmask, size_type start, size_type stop);
>>>>>>> cfb1f6b6

/**
 * @brief Given a bitmask, counts the number of set (1) bits in every range
 * `[indices[2*i], indices[(2*i)+1])` (where 0 <= i < indices.size() / 2).
 *
 * Returns an empty vector if `bitmask == nullptr`.
 * @throws cudf::logic_error if indices.size() % 2 != 0
 * @throws cudf::logic_error if indices[2*i] < 0 or
 * indices[2*i] > indices[(2*i)+1]
 *
 * @param[in] bitmask Bitmask residing in device memory whose bits will be
 * counted
 * @param[in] indices A vector of indices used to specify ranges to count the
 * number of set bits
 * @return std::vector<size_type> A vector storing the number of non-zero bits
 * in the specified ranges
 */
std::vector<size_type> segmented_count_set_bits(bitmask_type const* bitmask,
                                                std::vector<cudf::size_type> const& indices);

/**
 * @brief Given a bitmask, counts the number of unset (0) bits in every range
 * `[indices[2*i], indices[(2*i)+1])` (where 0 <= i < indices.size() / 2).
 *
 * Returns an empty vector if `bitmask == nullptr`.
 * @throws cudf::logic_error if indices.size() % 2 != 0
 * @throws cudf::logic_error if indices[2*i] < 0 or
 * indices[2*i] > indices[(2*i)+1]
 *
 * @param[in] bitmask Bitmask residing in device memory whose bits will be
 * counted
 * @param[in] indices A vector of indices used to specify ranges to count the
 * number of unset bits
 * @return std::vector<size_type> A vector storing the number of zero bits in
 * the specified ranges
 */
std::vector<size_type> segmented_count_unset_bits(bitmask_type const* bitmask,
                                                  std::vector<cudf::size_type> const& indices);

/**
 * @brief Creates a `device_buffer` from a slice of bitmask defined by a range
 * of indices `[begin_bit, end_bit)`.
 *
 * Returns empty `device_buffer` if `bitmask == nullptr`.
 *
 * @throws `cudf::logic_error` if `begin_bit > end_bit`
 * @throws `cudf::logic_error` if `begin_bit < 0`
 *
 * @param mask Bitmask residing in device memory whose bits will be copied
 * @param begin_bit Index of the first bit to be copied (inclusive)
 * @param end_bit Index of the last bit to be copied (exclusive)
 * @param stream Optional, stream on which all memory allocations and copies
 * will be performed
 * @param mr Optional, the memory resource that will be used for allocating
 * the device memory for the new device_buffer
 * @return rmm::device_buffer A `device_buffer` containing the bits
 * `[begin_bit, end_bit)` from `mask`.
 **/
rmm::device_buffer copy_bitmask(
  bitmask_type const* mask,
  size_type begin_bit,
  size_type end_bit,
  cudaStream_t stream                 = 0,
  rmm::mr::device_memory_resource* mr = rmm::mr::get_default_resource());

/**
 * @brief Copies `view`'s bitmask from the bits
 * `[view.offset(), view.offset() + view.size())` into a `device_buffer`
 *
 * Returns empty `device_buffer` if the column is not nullable
 *
 * @param view Column view whose bitmask needs to be copied
 * @param stream Optional, stream on which all memory allocations and copies
 * will be performed
 * @param mr Optional, the memory resource that will be used for allocating
 * the device memory for the new device_buffer
 * @return rmm::device_buffer A `device_buffer` containing the bits
 * `[view.offset(), view.offset() + view.size())` from `view`'s bitmask.
<<<<<<< HEAD
 **/
rmm::device_buffer copy_bitmask(column_view const& view,
    cudaStream_t stream = 0,
    rmm::mr::device_memory_resource* mr = rmm::mr::get_default_resource());
=======
 *---------------------------------------------------------------------------**/
rmm::device_buffer copy_bitmask(
  column_view const& view,
  cudaStream_t stream                 = 0,
  rmm::mr::device_memory_resource* mr = rmm::mr::get_default_resource());
>>>>>>> cfb1f6b6

/**
 * @brief Returns a bitwise AND of the bitmasks of columns of a table
 *
 * If any of the columns isn't nullable, it is considered all valid.
 * If no column in the table is nullable, an empty bitmask is returned.
 *
 * @param view The table of columns
 * @param stream CUDA stream on which to execute kernels
 * @param mr Memory resource for allocating output bitmask
 * @return rmm::device_buffer Output bitmask
 */
rmm::device_buffer bitmask_and(
  table_view const& view,
  rmm::mr::device_memory_resource* mr = rmm::mr::get_default_resource(),
  cudaStream_t stream                 = 0);

}  // namespace cudf<|MERGE_RESOLUTION|>--- conflicted
+++ resolved
@@ -22,12 +22,8 @@
 #include <vector>
 
 namespace cudf {
-<<<<<<< HEAD
-
-/**
-=======
-/**---------------------------------------------------------------------------*
->>>>>>> cfb1f6b6
+
+/**
  * @brief Returns the null count for a null mask of the specified `state`
  * representing `size` elements.
  *
@@ -85,13 +81,8 @@
   cudaStream_t stream                 = 0,
   rmm::mr::device_memory_resource* mr = rmm::mr::get_default_resource());
 
-<<<<<<< HEAD
- /**
- * @brief Sets a pre-allocated bitmask buffer to a given state in the range 
-=======
-/**---------------------------------------------------------------------------*
+/**
  * @brief Sets a pre-allocated bitmask buffer to a given state in the range
->>>>>>> cfb1f6b6
  *  `[begin_bit, end_bit)`
  *
  * Sets `[begin_bit, end_bit)` bits of bitmask to valid if `valid==true`
@@ -103,18 +94,12 @@
  * @param valid If true set all entries to valid; otherwise, set all to null.
  * @param stream Optional, stream on which all memory allocations/operations
  * will be submitted
-<<<<<<< HEAD
- **/
-void set_null_mask(bitmask_type *bitmask, size_type begin_bit,
-                   size_type end_bit, bool valid, cudaStream_t stream = 0);
-=======
- *---------------------------------------------------------------------------**/
+ **/
 void set_null_mask(bitmask_type* bitmask,
                    size_type begin_bit,
                    size_type end_bit,
                    bool valid,
                    cudaStream_t stream = 0);
->>>>>>> cfb1f6b6
 
 /**
  * @brief Given a bitmask, counts the number of set (1) bits in the range
@@ -129,14 +114,8 @@
  * @param start_bit Index of the first bit to count (inclusive)
  * @param stop_bit Index of the last bit to count (exclusive)
  * @return The number of non-zero bits in the specified range
-<<<<<<< HEAD
- **/
-cudf::size_type count_set_bits(bitmask_type const* bitmask, size_type start,
-                               size_type stop);
-=======
- *---------------------------------------------------------------------------**/
+ **/
 cudf::size_type count_set_bits(bitmask_type const* bitmask, size_type start, size_type stop);
->>>>>>> cfb1f6b6
 
 /**
  * @brief Given a bitmask, counts the number of unset (0) bits  in the range
@@ -151,14 +130,8 @@
  * @param start_bit Index of the first bit to count (inclusive)
  * @param stop_bit Index of the last bit to count (exclusive)
  * @return The number of zero bits in the specified range
-<<<<<<< HEAD
- **/
-cudf::size_type count_unset_bits(bitmask_type const* bitmask, size_type start,
-                                 size_type stop);
-=======
- *---------------------------------------------------------------------------**/
+ **/
 cudf::size_type count_unset_bits(bitmask_type const* bitmask, size_type start, size_type stop);
->>>>>>> cfb1f6b6
 
 /**
  * @brief Given a bitmask, counts the number of set (1) bits in every range
@@ -237,18 +210,11 @@
  * the device memory for the new device_buffer
  * @return rmm::device_buffer A `device_buffer` containing the bits
  * `[view.offset(), view.offset() + view.size())` from `view`'s bitmask.
-<<<<<<< HEAD
- **/
-rmm::device_buffer copy_bitmask(column_view const& view,
-    cudaStream_t stream = 0,
-    rmm::mr::device_memory_resource* mr = rmm::mr::get_default_resource());
-=======
- *---------------------------------------------------------------------------**/
+ **/
 rmm::device_buffer copy_bitmask(
   column_view const& view,
   cudaStream_t stream                 = 0,
   rmm::mr::device_memory_resource* mr = rmm::mr::get_default_resource());
->>>>>>> cfb1f6b6
 
 /**
  * @brief Returns a bitwise AND of the bitmasks of columns of a table
