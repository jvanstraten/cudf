#pragma once

// TODO: Update to use fixed width types when CFFI goes away
typedef int gdf_size_type; ///< Limits the maximum size of a gdf_column to 2^31-1
typedef gdf_size_type gdf_index_type;
typedef unsigned char gdf_valid_type;
typedef	long	gdf_date64;
typedef	int		gdf_date32;
typedef	int		gdf_category;
typedef	long	gdf_timestamp;


 /**
 * @brief  These enums indicate the possible data types for a gdf_column
 */
typedef enum {
    GDF_invalid=0,
    GDF_INT8,
    GDF_INT16,
    GDF_INT32,
    GDF_INT64,
    GDF_FLOAT32,
    GDF_FLOAT64,
    GDF_DATE32,   	///< int32_t days since the UNIX epoch
    GDF_DATE64,   	///< int64_t milliseconds since the UNIX epoch
    GDF_TIMESTAMP,	///< Exact timestamp encoded with int64 since UNIX epoch (Default unit millisecond)
    GDF_CATEGORY,
    GDF_STRING,
    N_GDF_TYPES, 	///< additional types should go BEFORE N_GDF_TYPES
} gdf_dtype;



/**
 * @brief  These are all possible gdf error codes that can be returned from
 * a libgdf function. ANY NEW ERROR CODE MUST ALSO BE ADDED TO `gdf_error_get_name`
 * AS WELL
 */
typedef enum {
    GDF_SUCCESS=0,                
    GDF_CUDA_ERROR,                    ///< Error occured in a CUDA call
    GDF_UNSUPPORTED_DTYPE,             ///< The datatype of the gdf_column is unsupported
    GDF_COLUMN_SIZE_MISMATCH,          ///< Two columns that should be the same size aren't the same size
    GDF_COLUMN_SIZE_TOO_BIG,           ///< Size of column is larger than the max supported size
    GDF_DATASET_EMPTY,                 ///< Input dataset is either null or has size 0 when it shouldn't
    GDF_VALIDITY_MISSING,              ///< gdf_column's validity bitmask is null
    GDF_VALIDITY_UNSUPPORTED,          ///< The requested gdf operation does not support validity bitmask handling, and one of the input columns has the valid bits enabled
    GDF_INVALID_API_CALL,              ///< The arguments passed into the function were invalid
    GDF_JOIN_DTYPE_MISMATCH,           ///< Datatype mismatch between corresponding columns in  left/right tables in the Join function
    GDF_JOIN_TOO_MANY_COLUMNS,         ///< Too many columns were passed in for the requested join operation
    GDF_DTYPE_MISMATCH,                ///< Type mismatch between columns that should be the same type
    GDF_UNSUPPORTED_METHOD,            ///< The method requested to perform an operation was invalid or unsupported (e.g., hash vs. sort)
    GDF_INVALID_AGGREGATOR,            ///< Invalid aggregator was specified for a groupby
    GDF_INVALID_HASH_FUNCTION,         ///< Invalid hash function was selected
    GDF_PARTITION_DTYPE_MISMATCH,      ///< Datatype mismatch between columns of input/output in the hash partition function
    GDF_HASH_TABLE_INSERT_FAILURE,     ///< Failed to insert to hash table, likely because its full
    GDF_UNSUPPORTED_JOIN_TYPE,         ///< The type of join requested is unsupported
    GDF_C_ERROR,                       ///< C error not related to CUDA
    GDF_FILE_ERROR,                    ///< error processing sepcified file
    GDF_MEMORYMANAGER_ERROR,           ///< Memory manager error (see memory.h)
    GDF_UNDEFINED_NVTX_COLOR,          ///< The requested color used to define an NVTX range is not defined
    GDF_NULL_NVTX_NAME,                ///< The requested name for an NVTX range cannot be nullptr
    GDF_TIMESTAMP_RESOLUTION_MISMATCH, ///< Resolution mismatch between two columns of GDF_TIMESTAMP
    GDF_NOTIMPLEMENTED_ERROR,          ///< A feature is not implemented
    N_GDF_ERRORS
} gdf_error;

typedef enum {
    GDF_HASH_MURMUR3=0, ///< Murmur3 hash function
    GDF_HASH_IDENTITY,  ///< Identity hash function that simply returns the key to be hashed
} gdf_hash_func;


/**
 * @brief Defines the unit of time that an algoithm or structure is storing.
 *
 * There are time types in cudf. Those time types can have different resolutions.
 * The types included are nanosecond, microsecond, millisecond, and second.
 */
typedef enum {
	TIME_UNIT_NONE=0, ///< The default time unit type.
	TIME_UNIT_s,   ///< Second resolution time unit type
	TIME_UNIT_ms,  ///< Millisecond resolution time unit type
	TIME_UNIT_us,  ///< Microsecond resolution time unit type
	TIME_UNIT_ns   ///< Nanosecond resolution time unit type
} gdf_time_unit;

/**
 * @brief Extra information about column type.
 */
typedef struct {
	gdf_time_unit time_unit; ///< Time Unit resolution
} gdf_dtype_extra_info;

<<<<<<< HEAD
/**---------------------------------------------------------------------------*
 * @union gdf_data
 * @brief Union used for scalar type.
 * It stores a unique value for scalar type.
 * It has a direct relationship with the gdf_dtype.
 *---------------------------------------------------------------------------**/
// TODO: #1119 Use traits to set `gdf_data` elements
typedef union {
  int8_t        si08;  /**< GDF_INT8      */
  int16_t       si16;  /**< GDF_INT16     */
  int32_t       si32;  /**< GDF_INT32     */
  int64_t       si64;  /**< GDF_INT64     */
  float         fp32;  /**< GDF_FLOAT32   */
  double        fp64;  /**< GDF_FLOAT64   */
  gdf_date32    dt32;  /**< GDF_DATE32    */
  gdf_date64    dt64;  /**< GDF_DATE64    */
  gdf_timestamp tmst;  /**< GDF_TIMESTAMP */
} gdf_data;

/**---------------------------------------------------------------------------*
 * @brief A struct to hold a scalar (single) value and its type information
 * 
 *---------------------------------------------------------------------------**/
typedef struct {
  gdf_data  data;      /**< A union that represents the value */
  gdf_dtype dtype;     /**< The datatype of the scalar's data */
  bool      is_valid;  /**< False if the value is null */
} gdf_scalar;


=======

/**
 * @brief The C representation of a column in CUDF. This is the main unit of operation.
 *
 * This struct contains pointers to GPU memory and metadata to describe data layout.
 */
>>>>>>> 54a642c1
typedef struct gdf_column_{
    void *data;                       ///< Type Erased pointer to the column data
    gdf_valid_type *valid;            ///< Pointer to the columns validity bit mask where the 'i'th bit indicates if the 'i'th row is NULL
    gdf_size_type size;               ///< Number of data elements in the columns data buffer. Limited to 2^31 - 1.
    gdf_dtype dtype;                  ///< The datatype of the column's data
    gdf_size_type null_count;         ///< The number of NULL values in the column's data
    gdf_dtype_extra_info dtype_info;  ///< gdf_dtype_extra_info which stores extra information about the column's gdf_dtype
    char *			col_name;		  ///< Host side null terminated string with name of the column
} gdf_column;


/** 
 * @brief  These enums indicate which method is to be used for an operation.
 * For example, it is used to select between the hash-based vs. sort-based implementations
 * of the Join operation.
 */
typedef enum {
  GDF_SORT = 0,   ///< Window Variance Indicates that the sort-based implementation of the function will be used
  GDF_HASH,       ///< Window Variance Indicates that the hash-based implementation of the function will be used
  N_GDF_METHODS,  ///< Window Variance additional methods should go BEFORE N_GDF_METHODS
} gdf_method;

typedef enum {
  GDF_QUANT_LINEAR =0,
  GDF_QUANT_LOWER,
  GDF_QUANT_HIGHER,
  GDF_QUANT_MIDPOINT,
  GDF_QUANT_NEAREST,
  N_GDF_QUANT_METHODS,
} gdf_quantile_method;



/** 
 * @brief These enums indicate the supported aggregation operations that can be
 * performed on a set of aggregation columns as part of a GroupBy operation
 */
typedef enum {
  GDF_SUM = 0,        ///< Computes the sum of all values in the aggregation column
  GDF_MIN,            ///< Computes minimum value in the aggregation column
  GDF_MAX,            ///< Computes maximum value in the aggregation column
  GDF_AVG,            ///< Computes arithmetic mean of all values in the aggregation column
  GDF_COUNT,          ///< Computes histogram of the occurance of each key in the GroupBy Columns
  GDF_COUNT_DISTINCT, ///< Counts the number of distinct keys in the GroupBy columns
  N_GDF_AGG_OPS,      ///< The total number of aggregation operations. ALL NEW OPERATIONS SHOULD BE ADDED ABOVE THIS LINE
} gdf_agg_op;



/** 
 * @brief  Colors for use with NVTX ranges.
 *
 * These enumerations are the available pre-defined colors for use with
 * user-defined NVTX ranges.
 */
typedef enum {
  GDF_GREEN = 0, 
  GDF_BLUE,
  GDF_YELLOW,
  GDF_PURPLE,
  GDF_CYAN,
  GDF_RED,
  GDF_WHITE,
  GDF_DARK_GREEN,
  GDF_ORANGE,
  GDF_NUM_COLORS, ///< Add new colors above this line
} gdf_color;


<<<<<<< HEAD
/**---------------------------------------------------------------------------*
 * @brief Types of binary operations that can be performed on data.
 * 
 *---------------------------------------------------------------------------**/
typedef enum {
  GDF_ADD,            /**< operator + */
  GDF_SUB,            /**< operator - */
  GDF_MUL,            /**< operator * */
  GDF_DIV,            /**< operator / using common type of lhs and rhs */
  GDF_TRUE_DIV,       /**< operator / after promoting type to floating point*/
  GDF_FLOOR_DIV,      /**< operator / after promoting to float and then flooring the result */
  GDF_MOD,            /**< operator %  */
  GDF_POW,            /**< lhs ^ rhs   */
  GDF_EQUAL,          /**< operator == */
  GDF_NOT_EQUAL,      /**< operator != */
  GDF_LESS,           /**< operator <  */
  GDF_GREATER,        /**< operator >  */
  GDF_LESS_EQUAL,     /**< operator <= */
  GDF_GREATER_EQUAL,  /**< operator >= */
} gdf_binary_operator;


/* --------------------------------------------------------------------------*/
=======
>>>>>>> 54a642c1
/** 
 * @brief  This struct holds various information about how an operation should be 
 * performed as well as additional information about the input data.
 */
typedef struct gdf_context_{
  int flag_sorted;              ///< Indicates if the input data is sorted. 0 = No, 1 = yes
  gdf_method flag_method;       ///< The method to be used for the operation (e.g., sort vs hash)
  int flag_distinct;            ///< for COUNT: DISTINCT = 1, else = 0
  int flag_sort_result;         ///< When method is GDF_HASH, 0 = result is not sorted, 1 = result is sorted
  int flag_sort_inplace;        ///< 0 = No sort in place allowed, 1 = else
} gdf_context;

struct _OpaqueIpcParser;
typedef struct _OpaqueIpcParser gdf_ipc_parser_type;


struct _OpaqueRadixsortPlan;
typedef struct _OpaqueRadixsortPlan gdf_radixsort_plan_type;


struct _OpaqueSegmentedRadixsortPlan;
typedef struct _OpaqueSegmentedRadixsortPlan gdf_segmented_radixsort_plan_type;




typedef enum{
	GDF_ORDER_ASC,
	GDF_ORDER_DESC
} order_by_type;

typedef enum{
	GDF_EQUALS,
	GDF_NOT_EQUALS,
	GDF_LESS_THAN,
	GDF_LESS_THAN_OR_EQUALS,
	GDF_GREATER_THAN,
	GDF_GREATER_THAN_OR_EQUALS
} gdf_comparison_operator;

typedef enum{
	GDF_WINDOW_RANGE,
	GDF_WINDOW_ROW
} window_function_type;

typedef enum{
	GDF_WINDOW_AVG,
	GDF_WINDOW_SUM,
	GDF_WINDOW_MAX,
	GDF_WINDOW_MIN,
	GDF_WINDOW_COUNT,
	GDF_WINDOW_STDDEV,
	GDF_WINDOW_VAR ///< Window Variance
} window_reduction_type;<|MERGE_RESOLUTION|>--- conflicted
+++ resolved
@@ -92,13 +92,11 @@
 	gdf_time_unit time_unit; ///< Time Unit resolution
 } gdf_dtype_extra_info;
 
-<<<<<<< HEAD
-/**---------------------------------------------------------------------------*
- * @union gdf_data
- * @brief Union used for scalar type.
- * It stores a unique value for scalar type.
- * It has a direct relationship with the gdf_dtype.
- *---------------------------------------------------------------------------**/
+
+
+/**
+ * @brief Union used to store single value for scalar type
+ */
 // TODO: #1119 Use traits to set `gdf_data` elements
 typedef union {
   int8_t        si08;  /**< GDF_INT8      */
@@ -112,10 +110,9 @@
   gdf_timestamp tmst;  /**< GDF_TIMESTAMP */
 } gdf_data;
 
-/**---------------------------------------------------------------------------*
+/**
  * @brief A struct to hold a scalar (single) value and its type information
- * 
- *---------------------------------------------------------------------------**/
+ */
 typedef struct {
   gdf_data  data;      /**< A union that represents the value */
   gdf_dtype dtype;     /**< The datatype of the scalar's data */
@@ -123,14 +120,11 @@
 } gdf_scalar;
 
 
-=======
-
 /**
  * @brief The C representation of a column in CUDF. This is the main unit of operation.
  *
  * This struct contains pointers to GPU memory and metadata to describe data layout.
  */
->>>>>>> 54a642c1
 typedef struct gdf_column_{
     void *data;                       ///< Type Erased pointer to the column data
     gdf_valid_type *valid;            ///< Pointer to the columns validity bit mask where the 'i'th bit indicates if the 'i'th row is NULL
@@ -200,11 +194,9 @@
 } gdf_color;
 
 
-<<<<<<< HEAD
-/**---------------------------------------------------------------------------*
+/**
  * @brief Types of binary operations that can be performed on data.
- * 
- *---------------------------------------------------------------------------**/
+ */
 typedef enum {
   GDF_ADD,            /**< operator + */
   GDF_SUB,            /**< operator - */
@@ -223,9 +215,6 @@
 } gdf_binary_operator;
 
 
-/* --------------------------------------------------------------------------*/
-=======
->>>>>>> 54a642c1
 /** 
  * @brief  This struct holds various information about how an operation should be 
  * performed as well as additional information about the input data.
