--- conflicted
+++ resolved
@@ -24,13 +24,7 @@
 namespace cudf {
 namespace experimental {
 /**
-<<<<<<< HEAD
- * @ingroup column_apis
- * @addtogroup column_compact Stream Compaction
- * Stream Compaction APIs
-=======
  * @addtogroup reorder_compact
->>>>>>> 5c4b3b00
  * @{
  */
 
@@ -190,10 +184,6 @@
                              null_policy null_handling,
                              nan_policy nan_handling);
 
-<<<<<<< HEAD
-/** @} */  // end of group
-=======
 /** @} */
->>>>>>> 5c4b3b00
 }  // namespace experimental
 }  // namespace cudf