--- conflicted
+++ resolved
@@ -326,29 +326,5 @@
  */
 std::size_t size_of(data_type t);
 
-<<<<<<< HEAD
-/**
- *  @brief Identifies the hash function to be used
- */
-enum class hash_id {
-  HASH_IDENTITY = 0,    ///< Identity hash function that simply returns the key to be hashed
-  HASH_MURMUR3,         ///< Murmur3 hash function
-  HASH_MD5,             ///< MD5 hash function
-  HASH_SERIAL_MURMUR3,  ///< Serial Murmur3 hash function
-  HASH_SPARK_MURMUR3,   ///< Spark Murmur3 hash function
-  HASH_SHA1,            ///< SHA-1 hash function
-  HASH_SHA224,          ///< SHA-224 hash function
-  HASH_SHA256,          ///< SHA-256 hash function
-  HASH_SHA384,          ///< SHA-384 hash function
-  HASH_SHA512           ///< SHA-512 hash function
-};
-
-/**
- * @brief The default seed value for hash functions
- */
-static constexpr uint32_t DEFAULT_HASH_SEED = 0;
-
-=======
->>>>>>> 1649955e
 /** @} */
 }  // namespace cudf