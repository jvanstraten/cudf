/*
 * Copyright (c) 2019-2022, NVIDIA CORPORATION.
 *
 * Licensed under the Apache License, Version 2.0 (the "License");
 * you may not use this file except in compliance with the License.
 * You may obtain a copy of the License at
 *
 *     http://www.apache.org/licenses/LICENSE-2.0
 *
 * Unless required by applicable law or agreed to in writing, software
 * distributed under the License is distributed on an "AS IS" BASIS,
 * WITHOUT WARRANTIES OR CONDITIONS OF ANY KIND, either express or implied.
 * See the License for the specific language governing permissions and
 * limitations under the License.
 */

#pragma once

#include <cudf/column/column_view.hpp>
#include <cudf/stream_compaction.hpp>
#include <cudf/types.hpp>
#include <cudf/utilities/default_stream.hpp>

#include <rmm/cuda_stream_view.hpp>

namespace cudf {
namespace detail {
/**
 * @copydoc cudf::drop_nulls(table_view const&, std::vector<size_type> const&,
 *                           cudf::size_type, rmm::mr::device_memory_resource*)
 *
 * @param[in] stream CUDA stream used for device memory operations and kernel launches.
 */
std::unique_ptr<table> drop_nulls(
  table_view const& input,
  std::vector<size_type> const& keys,
  cudf::size_type keep_threshold,
  rmm::cuda_stream_view stream        = cudf::default_stream_value,
  rmm::mr::device_memory_resource* mr = rmm::mr::get_current_device_resource());

/**
 * @copydoc cudf::drop_nans(table_view const&, std::vector<size_type> const&,
 *                          cudf::size_type, rmm::mr::device_memory_resource*)
 *
 * @param[in] stream CUDA stream used for device memory operations and kernel launches.
 */
std::unique_ptr<table> drop_nans(
  table_view const& input,
  std::vector<size_type> const& keys,
  cudf::size_type keep_threshold,
  rmm::cuda_stream_view stream        = cudf::default_stream_value,
  rmm::mr::device_memory_resource* mr = rmm::mr::get_current_device_resource());

/**
 * @copydoc cudf::apply_boolean_mask
 *
 * @param[in] stream CUDA stream used for device memory operations and kernel launches.
 */
std::unique_ptr<table> apply_boolean_mask(
  table_view const& input,
  column_view const& boolean_mask,
  rmm::cuda_stream_view stream        = cudf::default_stream_value,
  rmm::mr::device_memory_resource* mr = rmm::mr::get_current_device_resource());

/**
 * @copydoc cudf::unique
 *
 * @param[in] stream CUDA stream used for device memory operations and kernel launches.
 */
std::unique_ptr<table> unique(
  table_view const& input,
  std::vector<size_type> const& keys,
  duplicate_keep_option keep,
  null_equality nulls_equal           = null_equality::EQUAL,
  rmm::cuda_stream_view stream        = cudf::default_stream_value,
  rmm::mr::device_memory_resource* mr = rmm::mr::get_current_device_resource());

/**
 * @copydoc cudf::distinct
 *
 * @param[in] stream CUDA stream used for device memory operations and kernel launches.
 */
std::unique_ptr<table> distinct(
  table_view const& input,
  std::vector<size_type> const& keys,
  duplicate_keep_option keep          = duplicate_keep_option::KEEP_ANY,
  null_equality nulls_equal           = null_equality::EQUAL,
<<<<<<< HEAD
  nan_equality nans_equal             = nan_equality::UNEQUAL,
  rmm::cuda_stream_view stream        = rmm::cuda_stream_default,
=======
  rmm::cuda_stream_view stream        = cudf::default_stream_value,
>>>>>>> 1ac65011
  rmm::mr::device_memory_resource* mr = rmm::mr::get_current_device_resource());

/**
 * @brief Create a column of indices of all distinct rows in the input table.
 *
 * Given an `input` table_view, an output vector of all row indices of the distinct rows is
 * generated. If there are duplicate rows, which index is kept depends on the `keep` parameter.
 *
 * @param input The input table
 * @param keep Get index of the first, last, any, or none row among the found duplicates rows
 * @param nulls_equal Flag to specify whether null elements should be considered as equal
 * @param nans_equal Flag to specify whether null elements should be considered as equal
 * @param stream CUDA stream used for device memory operations and kernel launches
 * @param mr Device memory resource used to allocate the returned vector
 * @return A device_uvector containing the result indices
 */
rmm::device_uvector<size_type> get_distinct_indices(
  table_view const& input,
  duplicate_keep_option keep          = duplicate_keep_option::KEEP_ANY,
  null_equality nulls_equal           = null_equality::EQUAL,
  nan_equality nans_equal             = nan_equality::UNEQUAL,
  rmm::cuda_stream_view stream        = rmm::cuda_stream_default,
  rmm::mr::device_memory_resource* mr = rmm::mr::get_current_device_resource());

/**
 * @copydoc cudf::unique_count(column_view const&, null_policy, nan_policy)
 *
 * @param[in] stream CUDA stream used for device memory operations and kernel launches.
 */
cudf::size_type unique_count(column_view const& input,
                             null_policy null_handling,
                             nan_policy nan_handling,
                             rmm::cuda_stream_view stream = cudf::default_stream_value);

/**
 * @copydoc cudf::unique_count(table_view const&, null_equality)
 *
 * @param[in] stream CUDA stream used for device memory operations and kernel launches.
 */
cudf::size_type unique_count(table_view const& input,
                             null_equality nulls_equal    = null_equality::EQUAL,
                             rmm::cuda_stream_view stream = cudf::default_stream_value);

/**
 * @copydoc cudf::distinct_count(column_view const&, null_policy, nan_policy)
 *
 * @param[in] stream CUDA stream used for device memory operations and kernel launches.
 */
cudf::size_type distinct_count(column_view const& input,
                               null_policy null_handling,
                               nan_policy nan_handling,
                               rmm::cuda_stream_view stream = cudf::default_stream_value);

/**
 * @copydoc cudf::distinct_count(table_view const&, null_equality)
 *
 * @param[in] stream CUDA stream used for device memory operations and kernel launches.
 */
cudf::size_type distinct_count(table_view const& input,
                               null_equality nulls_equal    = null_equality::EQUAL,
                               rmm::cuda_stream_view stream = cudf::default_stream_value);

}  // namespace detail
}  // namespace cudf<|MERGE_RESOLUTION|>--- conflicted
+++ resolved
@@ -85,12 +85,8 @@
   std::vector<size_type> const& keys,
   duplicate_keep_option keep          = duplicate_keep_option::KEEP_ANY,
   null_equality nulls_equal           = null_equality::EQUAL,
-<<<<<<< HEAD
   nan_equality nans_equal             = nan_equality::UNEQUAL,
-  rmm::cuda_stream_view stream        = rmm::cuda_stream_default,
-=======
   rmm::cuda_stream_view stream        = cudf::default_stream_value,
->>>>>>> 1ac65011
   rmm::mr::device_memory_resource* mr = rmm::mr::get_current_device_resource());
 
 /**
@@ -112,7 +108,7 @@
   duplicate_keep_option keep          = duplicate_keep_option::KEEP_ANY,
   null_equality nulls_equal           = null_equality::EQUAL,
   nan_equality nans_equal             = nan_equality::UNEQUAL,
-  rmm::cuda_stream_view stream        = rmm::cuda_stream_default,
+  rmm::cuda_stream_view stream        = cudf::default_stream_value,
   rmm::mr::device_memory_resource* mr = rmm::mr::get_current_device_resource());
 
 /**
