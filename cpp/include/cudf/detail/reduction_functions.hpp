--- conflicted
+++ resolved
@@ -43,12 +43,8 @@
 std::unique_ptr<scalar> sum(
   column_view const& col,
   data_type const output_dtype,
-<<<<<<< HEAD
-  std::optional<const scalar*> init,
-  rmm::cuda_stream_view stream        = rmm::cuda_stream_default,
-=======
-  rmm::cuda_stream_view stream        = cudf::default_stream_value,
->>>>>>> 6362fbed
+  std::optional<const scalar*> init,
+  rmm::cuda_stream_view stream        = cudf::default_stream_value,
   rmm::mr::device_memory_resource* mr = rmm::mr::get_current_device_resource());
 
 /**
@@ -68,12 +64,8 @@
 std::unique_ptr<scalar> min(
   column_view const& col,
   data_type const output_dtype,
-<<<<<<< HEAD
-  std::optional<const scalar*> init,
-  rmm::cuda_stream_view stream        = rmm::cuda_stream_default,
-=======
-  rmm::cuda_stream_view stream        = cudf::default_stream_value,
->>>>>>> 6362fbed
+  std::optional<const scalar*> init,
+  rmm::cuda_stream_view stream        = cudf::default_stream_value,
   rmm::mr::device_memory_resource* mr = rmm::mr::get_current_device_resource());
 
 /**
@@ -93,12 +85,8 @@
 std::unique_ptr<scalar> max(
   column_view const& col,
   data_type const output_dtype,
-<<<<<<< HEAD
-  std::optional<const scalar*> init,
-  rmm::cuda_stream_view stream        = rmm::cuda_stream_default,
-=======
-  rmm::cuda_stream_view stream        = cudf::default_stream_value,
->>>>>>> 6362fbed
+  std::optional<const scalar*> init,
+  rmm::cuda_stream_view stream        = cudf::default_stream_value,
   rmm::mr::device_memory_resource* mr = rmm::mr::get_current_device_resource());
 
 /**
@@ -119,12 +107,8 @@
 std::unique_ptr<scalar> any(
   column_view const& col,
   data_type const output_dtype,
-<<<<<<< HEAD
-  std::optional<const scalar*> init,
-  rmm::cuda_stream_view stream        = rmm::cuda_stream_default,
-=======
-  rmm::cuda_stream_view stream        = cudf::default_stream_value,
->>>>>>> 6362fbed
+  std::optional<const scalar*> init,
+  rmm::cuda_stream_view stream        = cudf::default_stream_value,
   rmm::mr::device_memory_resource* mr = rmm::mr::get_current_device_resource());
 
 /**
@@ -145,12 +129,8 @@
 std::unique_ptr<scalar> all(
   column_view const& col,
   data_type const output_dtype,
-<<<<<<< HEAD
-  std::optional<const scalar*> init,
-  rmm::cuda_stream_view stream        = rmm::cuda_stream_default,
-=======
-  rmm::cuda_stream_view stream        = cudf::default_stream_value,
->>>>>>> 6362fbed
+  std::optional<const scalar*> init,
+  rmm::cuda_stream_view stream        = cudf::default_stream_value,
   rmm::mr::device_memory_resource* mr = rmm::mr::get_current_device_resource());
 
 /**
@@ -171,12 +151,8 @@
 std::unique_ptr<scalar> product(
   column_view const& col,
   data_type const output_dtype,
-<<<<<<< HEAD
-  std::optional<const scalar*> init,
-  rmm::cuda_stream_view stream        = rmm::cuda_stream_default,
-=======
-  rmm::cuda_stream_view stream        = cudf::default_stream_value,
->>>>>>> 6362fbed
+  std::optional<const scalar*> init,
+  rmm::cuda_stream_view stream        = cudf::default_stream_value,
   rmm::mr::device_memory_resource* mr = rmm::mr::get_current_device_resource());
 
 /**
@@ -383,12 +359,8 @@
   device_span<size_type const> offsets,
   data_type const output_dtype,
   null_policy null_handling,
-<<<<<<< HEAD
-  std::optional<const scalar*> init,
-  rmm::cuda_stream_view stream        = rmm::cuda_stream_default,
-=======
-  rmm::cuda_stream_view stream        = cudf::default_stream_value,
->>>>>>> 6362fbed
+  std::optional<const scalar*> init,
+  rmm::cuda_stream_view stream        = cudf::default_stream_value,
   rmm::mr::device_memory_resource* mr = rmm::mr::get_current_device_resource());
 
 /**
@@ -414,12 +386,8 @@
   device_span<size_type const> offsets,
   data_type const output_dtype,
   null_policy null_handling,
-<<<<<<< HEAD
-  std::optional<const scalar*> init,
-  rmm::cuda_stream_view stream        = rmm::cuda_stream_default,
-=======
-  rmm::cuda_stream_view stream        = cudf::default_stream_value,
->>>>>>> 6362fbed
+  std::optional<const scalar*> init,
+  rmm::cuda_stream_view stream        = cudf::default_stream_value,
   rmm::mr::device_memory_resource* mr = rmm::mr::get_current_device_resource());
 
 /**
@@ -444,12 +412,8 @@
   device_span<size_type const> offsets,
   data_type const output_dtype,
   null_policy null_handling,
-<<<<<<< HEAD
-  std::optional<const scalar*> init,
-  rmm::cuda_stream_view stream        = rmm::cuda_stream_default,
-=======
-  rmm::cuda_stream_view stream        = cudf::default_stream_value,
->>>>>>> 6362fbed
+  std::optional<const scalar*> init,
+  rmm::cuda_stream_view stream        = cudf::default_stream_value,
   rmm::mr::device_memory_resource* mr = rmm::mr::get_current_device_resource());
 
 /**
@@ -474,12 +438,8 @@
   device_span<size_type const> offsets,
   data_type const output_dtype,
   null_policy null_handling,
-<<<<<<< HEAD
-  std::optional<const scalar*> init,
-  rmm::cuda_stream_view stream        = rmm::cuda_stream_default,
-=======
-  rmm::cuda_stream_view stream        = cudf::default_stream_value,
->>>>>>> 6362fbed
+  std::optional<const scalar*> init,
+  rmm::cuda_stream_view stream        = cudf::default_stream_value,
   rmm::mr::device_memory_resource* mr = rmm::mr::get_current_device_resource());
 
 /**
@@ -505,12 +465,8 @@
   device_span<size_type const> offsets,
   data_type const output_dtype,
   null_policy null_handling,
-<<<<<<< HEAD
-  std::optional<const scalar*> init,
-  rmm::cuda_stream_view stream        = rmm::cuda_stream_default,
-=======
-  rmm::cuda_stream_view stream        = cudf::default_stream_value,
->>>>>>> 6362fbed
+  std::optional<const scalar*> init,
+  rmm::cuda_stream_view stream        = cudf::default_stream_value,
   rmm::mr::device_memory_resource* mr = rmm::mr::get_current_device_resource());
 
 /**
@@ -536,12 +492,8 @@
   device_span<size_type const> offsets,
   data_type const output_dtype,
   null_policy null_handling,
-<<<<<<< HEAD
-  std::optional<const scalar*> init,
-  rmm::cuda_stream_view stream        = rmm::cuda_stream_default,
-=======
-  rmm::cuda_stream_view stream        = cudf::default_stream_value,
->>>>>>> 6362fbed
+  std::optional<const scalar*> init,
+  rmm::cuda_stream_view stream        = cudf::default_stream_value,
   rmm::mr::device_memory_resource* mr = rmm::mr::get_current_device_resource());
 
 }  // namespace reduction
