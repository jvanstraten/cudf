/*
 * Copyright (c) 2019-2020, NVIDIA CORPORATION.
 *
 * Licensed under the Apache License, Version 2.0 (the "License");
 * you may not use this file except in compliance with the License.
 * You may obtain a copy of the License at
 *
 *     http://www.apache.org/licenses/LICENSE-2.0
 *
 * Unless required by applicable law or agreed to in writing, software
 * distributed under the License is distributed on an "AS IS" BASIS,
 * WITHOUT WARRANTIES OR CONDITIONS OF ANY KIND, either express or implied.
 * See the License for the specific language governing permissions and
 * limitations under the License.
 */

#ifndef DEVICE_OPERATORS_CUH
#define DEVICE_OPERATORS_CUH

/** ---------------------------------------------------------------------------*
 * @brief definition of the device operators
 * @file device_operators.cuh
 *
 * ---------------------------------------------------------------------------**/

#include <cudf/scalar/scalar.hpp>
#include <cudf/types.hpp>
#include <cudf/utilities/error.hpp>
#include <cudf/utilities/traits.hpp>

// will fail to compile if grouped with the includes above
#include <cudf/fixed_point/fixed_point.hpp>

#include <type_traits>

namespace cudf {
// ------------------------------------------------------------------------
// Binary operators
/* @brief binary `sum` operator */
struct DeviceSum {
  template <typename T, typename std::enable_if_t<cudf::is_timestamp<T>()>* = nullptr>
  CUDA_HOST_DEVICE_CALLABLE T operator()(const T& lhs, const T& rhs)
  {
    return T{DeviceSum{}(lhs.time_since_epoch(), rhs.time_since_epoch())};
  }

  template <typename T, typename std::enable_if_t<!cudf::is_timestamp<T>()>* = nullptr>
  CUDA_HOST_DEVICE_CALLABLE T operator()(const T& lhs, const T& rhs)
  {
    return lhs + rhs;
  }

  template <typename T, typename std::enable_if_t<!cudf::is_fixed_point<T>()>* = nullptr>
  static constexpr T identity()
  {
    return T{};
<<<<<<< HEAD
=======
  }

  template <typename T, typename std::enable_if_t<cudf::is_fixed_point<T>()>* = nullptr>
  static constexpr T identity()
  {
    CUDF_FAIL("fixed_point does not yet support device operator identity");
    return T{};
>>>>>>> bfb68b4a
  }
};

/* @brief `count` operator - used in rolling windows */
struct DeviceCount {
  template <typename T, typename std::enable_if_t<cudf::is_timestamp<T>()>* = nullptr>
  CUDA_HOST_DEVICE_CALLABLE T operator()(const T& lhs, const T& rhs)
  {
    return T{DeviceCount{}(lhs.time_since_epoch(), rhs.time_since_epoch())};
  }

  template <typename T, typename std::enable_if_t<!cudf::is_timestamp<T>()>* = nullptr>
  CUDA_HOST_DEVICE_CALLABLE T operator()(const T&, const T& rhs)
  {
    return rhs + T{1};
  }

  template <typename T>
  static constexpr T identity()
  {
    return T{};
  }
};

/**
 * @brief string value for sentinel which is used in min, max reduction
 * operators
 * This sentinel string value is the highest possible valid UTF-8 encoded
 * character. This serves as identity value for maximum operator on string
 * values. Also, this char pointer serves as valid device pointer of identity
 * value for minimum operator on string values.
 *
 */
__constant__ char max_string_sentinel[5]{"\xF7\xBF\xBF\xBF"};

/* @brief binary `min` operator */
struct DeviceMin {
  template <typename T>
  CUDA_HOST_DEVICE_CALLABLE T operator()(const T& lhs, const T& rhs)
  {
    return std::min(lhs, rhs);
  }

  template <typename T,
            typename std::enable_if_t<!std::is_same<T, cudf::string_view>::value &&
                                      !cudf::is_fixed_point<T>()>* = nullptr>
  static constexpr T identity()
  {
    return std::numeric_limits<T>::max();  // #TODO #TOREVIEW
  }

  template <typename T, typename std::enable_if_t<cudf::is_fixed_point<T>()>* = nullptr>
  static constexpr T identity()
  {
    CUDF_FAIL("fixed_point does not yet support DeviceMin identity");
    return std::numeric_limits<T>::max();
  }

  // @brief identity specialized for string_view
  template <typename T,
            typename std::enable_if_t<std::is_same<T, cudf::string_view>::value>* = nullptr>
  CUDA_HOST_DEVICE_CALLABLE static constexpr T identity()
  {
    const char* psentinel{nullptr};
#if defined(__CUDA_ARCH__)
    psentinel = &max_string_sentinel[0];
#else
    CUDA_TRY(cudaGetSymbolAddress((void**)&psentinel, max_string_sentinel));
#endif
    return T(psentinel, 4);
  }
};

/* @brief binary `max` operator */
struct DeviceMax {
  template <typename T>
  CUDA_HOST_DEVICE_CALLABLE T operator()(const T& lhs, const T& rhs)
  {
    return std::max(lhs, rhs);
  }

  template <typename T,
            typename std::enable_if_t<!std::is_same<T, cudf::string_view>::value &&
                                      !cudf::is_fixed_point<T>()>* = nullptr>
  static constexpr T identity()
  {
    return std::numeric_limits<T>::lowest();
  }

  template <typename T, typename std::enable_if_t<cudf::is_fixed_point<T>()>* = nullptr>
  static constexpr T identity()
  {
    CUDF_FAIL("fixed_point does not yet support DeviceMax identity");
    return std::numeric_limits<T>::lowest();
  }

  template <typename T,
            typename std::enable_if_t<std::is_same<T, cudf::string_view>::value>* = nullptr>
  CUDA_HOST_DEVICE_CALLABLE static constexpr T identity()
  {
    const char* psentinel{nullptr};
#if defined(__CUDA_ARCH__)
    psentinel = &max_string_sentinel[0];
#else
    CUDA_TRY(cudaGetSymbolAddress((void**)&psentinel, max_string_sentinel));
#endif
    return T(psentinel, 0);
  }
};

/* @brief binary `product` operator */
struct DeviceProduct {
  template <typename T, typename std::enable_if_t<cudf::is_timestamp<T>()>* = nullptr>
  CUDA_HOST_DEVICE_CALLABLE T operator()(const T& lhs, const T& rhs)
  {
    return T{DeviceProduct{}(lhs.time_since_epoch().count(), rhs.time_since_epoch().count())};
  }

  template <typename T, typename std::enable_if_t<!cudf::is_timestamp<T>()>* = nullptr>
  CUDA_HOST_DEVICE_CALLABLE T operator()(const T& lhs, const T& rhs)
  {
    return lhs * rhs;
  }

  template <typename T, typename std::enable_if_t<!cudf::is_fixed_point<T>()>* = nullptr>
  static constexpr T identity()
  {
    return T{1};
  }

  template <typename T, typename std::enable_if_t<cudf::is_fixed_point<T>()>* = nullptr>
  static constexpr T identity()
  {
<<<<<<< HEAD
=======
    CUDF_FAIL("fixed_point does not yet support DeviceProduct identity");
>>>>>>> bfb68b4a
    return T{1, numeric::scale_type{0}};
  }
};

/* @brief binary `and` operator */
struct DeviceAnd {
  template <typename T, typename std::enable_if_t<std::is_integral<T>::value>* = nullptr>
  CUDA_HOST_DEVICE_CALLABLE T operator()(const T& lhs, const T& rhs)
  {
    return (lhs & rhs);
  }
};

/* @brief binary `or` operator */
struct DeviceOr {
  template <typename T, typename std::enable_if_t<std::is_integral<T>::value>* = nullptr>
  CUDA_HOST_DEVICE_CALLABLE T operator()(const T& lhs, const T& rhs)
  {
    return (lhs | rhs);
  }
};

/* @brief binary `xor` operator */
struct DeviceXor {
  template <typename T, typename std::enable_if_t<std::is_integral<T>::value>* = nullptr>
  CUDA_HOST_DEVICE_CALLABLE T operator()(const T& lhs, const T& rhs)
  {
    return (lhs ^ rhs);
  }
};

}  // namespace cudf

#endif<|MERGE_RESOLUTION|>--- conflicted
+++ resolved
@@ -54,8 +54,6 @@
   static constexpr T identity()
   {
     return T{};
-<<<<<<< HEAD
-=======
   }
 
   template <typename T, typename std::enable_if_t<cudf::is_fixed_point<T>()>* = nullptr>
@@ -63,7 +61,6 @@
   {
     CUDF_FAIL("fixed_point does not yet support device operator identity");
     return T{};
->>>>>>> bfb68b4a
   }
 };
 
@@ -112,7 +109,7 @@
                                       !cudf::is_fixed_point<T>()>* = nullptr>
   static constexpr T identity()
   {
-    return std::numeric_limits<T>::max();  // #TODO #TOREVIEW
+    return std::numeric_limits<T>::max();
   }
 
   template <typename T, typename std::enable_if_t<cudf::is_fixed_point<T>()>* = nullptr>
@@ -197,10 +194,7 @@
   template <typename T, typename std::enable_if_t<cudf::is_fixed_point<T>()>* = nullptr>
   static constexpr T identity()
   {
-<<<<<<< HEAD
-=======
     CUDF_FAIL("fixed_point does not yet support DeviceProduct identity");
->>>>>>> bfb68b4a
     return T{1, numeric::scale_type{0}};
   }
 };
