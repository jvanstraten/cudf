--- conflicted
+++ resolved
@@ -23,14 +23,8 @@
 )
 from cudf._libxx.quantiles import quantile as cpp_quantile
 from cudf._libxx.scalar import Scalar
-from cudf._libxx.sort import order_by as cpp_sorted_order
 from cudf._libxx.stream_compaction import unique_count as cpp_unique_count
 from cudf._libxx.transform import bools_to_mask
-<<<<<<< HEAD
-from cudf._libxx.types import Interpolation
-from cudf.core._sort import get_sorted_inds
-=======
->>>>>>> 46f143c7
 from cudf.core.buffer import Buffer
 from cudf.core.dtypes import CategoricalDtype
 from cudf.utils import cudautils, ioutils, utils
@@ -658,12 +652,6 @@
 
         is_number = isinstance(q, Number)
 
-<<<<<<< HEAD
-        if self.size == 0:
-            return None
-
-=======
->>>>>>> 46f143c7
         if is_number:
             quant = [float(q)]
         elif isinstance(q, list) or isinstance(q, np.ndarray):
@@ -672,24 +660,11 @@
             msg = "`q` must be either a single element, list or numpy array"
             raise TypeError(msg)
 
-<<<<<<< HEAD
-        # account for null count here. (...)[:-self.null_count]
-        ordered_indicies = cpp_sorted_order(self.as_frame(), [True], 0)
-
-        return cpp_quantile(
-            self,
-            quant,
-            Interpolation[interpolation.upper()],
-            ordered_indicies,
-            exact,
-        )
-=======
         # get sorted indicies and exclude nulls
         sorted_indices = self.as_frame().get_sorted_inds(True, "after")
         sorted_indices = sorted_indices[self.null_count :]
 
         return cpp_quantile(self, quant, interpolation, sorted_indices, exact)
->>>>>>> 46f143c7
 
     def take(self, indices):
         """Return Column by taking values from the corresponding *indices*.
@@ -785,11 +760,7 @@
             return self.find_last_value(label, closest=True) + 1
 
     def sort_by_values(self, ascending=True, na_position="last"):
-<<<<<<< HEAD
-        col_inds = get_sorted_inds(self.as_frame(), ascending, na_position)
-=======
         col_inds = self.as_frame().get_sorted_inds(ascending, na_position)
->>>>>>> 46f143c7
         col_keys = self[col_inds]
         return col_keys, col_inds
 
