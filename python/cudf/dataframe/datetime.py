import datetime as dt

import numpy as np
import pandas as pd
import pyarrow as pa

from cudf.dataframe import columnops, numerical
from cudf import _gdf
from cudf.utils import utils, cudautils
from cudf.dataframe.buffer import Buffer
from libgdf_cffi import libgdf
from cudf.comm.serialize import register_distributed_serializer
from cudf._gdf import nvtx_range_push, nvtx_range_pop
from cudf._sort import get_sorted_inds

import cudf.bindings.replace as cpp_replace

_unordered_impl = {
    'eq': libgdf.gdf_eq_generic,
    'ne': libgdf.gdf_ne_generic,
}

_ordered_impl = {
    'lt': libgdf.gdf_lt_generic,
    'le': libgdf.gdf_le_generic,
    'gt': libgdf.gdf_gt_generic,
    'ge': libgdf.gdf_ge_generic,
}


class DatetimeColumn(columnops.TypedColumnBase):
    # TODO - we only support milliseconds (date64)
    # we should support date32 and timestamp, but perhaps
    # only after we move to arrow
    # we also need to support other formats besides Date64
    funcs = {
        'year': libgdf.gdf_extract_datetime_year,
        'month': libgdf.gdf_extract_datetime_month,
        'day': libgdf.gdf_extract_datetime_day,
        'hour': libgdf.gdf_extract_datetime_hour,
        'minute': libgdf.gdf_extract_datetime_minute,
        'second': libgdf.gdf_extract_datetime_second,
    }
    _npdatetime64_dtype = np.dtype('datetime64[ms]')

    def __init__(self, data, mask=None, null_count=None, dtype=None):
        super(DatetimeColumn, self).__init__(data=data,
                                             mask=mask,
                                             null_count=null_count,
                                             dtype=dtype
                                             )
        self._precision = 1e-3
        self._inverse_precision = 1e3
        self._pandas_conversion_factor = 1e9 * self._precision

    def serialize(self, serialize):
        header, frames = super(DatetimeColumn, self).serialize(serialize)
        assert 'dtype' not in header
        header['dtype'] = serialize(self._dtype)
        return header, frames

    @classmethod
    def deserialize(cls, deserialize, header, frames):
        data, mask = cls._deserialize_data_mask(deserialize, header, frames)
        col = cls(data=data, mask=mask, null_count=header['null_count'],
                  dtype=deserialize(*header['dtype']))
        return col

    @classmethod
    def from_numpy(cls, array):
        array = array.astype(cls._npdatetime64_dtype)
        assert array.dtype.itemsize == 8
        buf = Buffer(array)
        return cls(data=buf, dtype=buf.dtype)

    @property
    def year(self):
        return self.get_dt_field('year')

    @property
    def month(self):
        return self.get_dt_field('month')

    @property
    def day(self):
        return self.get_dt_field('day')

    @property
    def hour(self):
        return self.get_dt_field('hour')

    @property
    def minute(self):
        return self.get_dt_field('minute')

    @property
    def second(self):
        return self.get_dt_field('second')

    def get_dt_field(self, field):
        out = columnops.column_empty_like_same_mask(
            self,
            dtype=np.int16
        )
        _gdf.apply_unaryop(self.funcs[field],
                           self,
                           out)
        return out

    def normalize_binop_value(self, other):
        if isinstance(other, dt.datetime):
            other = np.datetime64(other)

        if isinstance(other, pd.Timestamp):
            ary = utils.scalar_broadcast_to(
                other.value * self._pandas_conversion_factor,
                shape=len(self),
                dtype=self._npdatetime64_dtype
            )
        elif isinstance(other, np.datetime64):
            other = other.astype(self._npdatetime64_dtype)
            ary = utils.scalar_broadcast_to(
                other,
                shape=len(self),
                dtype=self._npdatetime64_dtype
            )
        else:
            raise TypeError('cannot broadcast {}'.format(type(other)))

        buf = Buffer(ary)
        result = self.replace(data=buf, dtype=self.dtype)
        return result

    @property
    def as_numerical(self):
        return self.view(
            numerical.NumericalColumn,
            dtype='int64',
            data=self.data.astype('int64')
        )

    def astype(self, dtype):
        if self.dtype is dtype:
            return self
        return self.as_numerical.astype(dtype)

    def unordered_compare(self, cmpop, rhs):
        lhs, rhs = self, rhs
        return binop(
            lhs, rhs,
            op=_unordered_impl[cmpop],
            out_dtype=np.bool
        )

    def ordered_compare(self, cmpop, rhs):
        lhs, rhs = self, rhs
        return binop(
            lhs, rhs,
            op=_ordered_impl[cmpop],
            out_dtype=np.bool
        )

    def to_pandas(self, index=None):
        return pd.Series(
            self.to_array(fillna='pandas').astype(self.dtype),
            index=index
        )

    def to_arrow(self):
        mask = None
        if self.has_null_mask:
            mask = pa.py_buffer(self.nullmask.mem.copy_to_host())
        data = pa.py_buffer(self.data.mem.copy_to_host().view('int64'))
        pa_dtype = _gdf.np_to_pa_dtype(self.dtype)
        return pa.Array.from_buffers(
            type=pa_dtype,
            length=len(self),
            buffers=[
                mask,
                data
            ],
            null_count=self.null_count
        )

    def default_na_value(self):
        """Returns the default NA value for this column
        """
        dkind = self.dtype.kind
        if dkind == 'M':
            return np.datetime64('nat', 'ms')
        else:
            raise TypeError(
                "datetime column of {} has no NaN value".format(self.dtype))

<<<<<<< HEAD
    def fillna(self, fill_value):
        result = self.copy()
        if np.isscalar(fill_value):
            if fill_value == self.default_na_value():
                fill_value_col = columnops.as_column(
                    fill_value, nan_as_null=False)
            else:
                fill_value_col = columnops.as_column(
                    [pd.to_datetime(fill_value)],
                    nan_as_null=False)
        else:
            fill_value_col = columnops.as_column(
                fill_value, nan_as_null=False)
        cpp_replace.replace_nulls(result, fill_value_col)
        result = result.replace(mask=None)
        return result
=======
    def sort_by_values(self, ascending=True, na_position="last"):
        sort_inds = get_sorted_inds(self, ascending, na_position)
        col_keys = cudautils.gather(data=self.data.mem,
                                    index=sort_inds.data.mem)
        mask = None
        if self.mask:
            mask = self._get_mask_as_column()\
                .take(sort_inds.data.to_gpu_array()).as_mask()
            mask = Buffer(mask)
        col_keys = self.replace(data=Buffer(col_keys),
                                mask=mask,
                                null_count=self.null_count,
                                dtype=self.dtype)
        col_inds = self.replace(data=sort_inds.data,
                                mask=sort_inds.mask,
                                dtype=sort_inds.data.dtype)
        return col_keys, col_inds
>>>>>>> dc0b0a6a


def binop(lhs, rhs, op, out_dtype):
    nvtx_range_push("CUDF_BINARY_OP", "orange")
    masked = lhs.has_null_mask or rhs.has_null_mask
    out = columnops.column_empty_like(lhs, dtype=out_dtype, masked=masked)
    null_count = _gdf.apply_binaryop(op, lhs, rhs, out)
    out = out.replace(null_count=null_count)
    nvtx_range_pop()
    return out


register_distributed_serializer(DatetimeColumn)<|MERGE_RESOLUTION|>--- conflicted
+++ resolved
@@ -192,7 +192,6 @@
             raise TypeError(
                 "datetime column of {} has no NaN value".format(self.dtype))
 
-<<<<<<< HEAD
     def fillna(self, fill_value):
         result = self.copy()
         if np.isscalar(fill_value):
@@ -209,7 +208,7 @@
         cpp_replace.replace_nulls(result, fill_value_col)
         result = result.replace(mask=None)
         return result
-=======
+
     def sort_by_values(self, ascending=True, na_position="last"):
         sort_inds = get_sorted_inds(self, ascending, na_position)
         col_keys = cudautils.gather(data=self.data.mem,
@@ -227,7 +226,6 @@
                                 mask=sort_inds.mask,
                                 dtype=sort_inds.data.dtype)
         return col_keys, col_inds
->>>>>>> dc0b0a6a
 
 
 def binop(lhs, rhs, op, out_dtype):
