--- conflicted
+++ resolved
@@ -939,7 +939,6 @@
     assert(len(gdf['b']) == len(gdf['a']))
 
 
-<<<<<<< HEAD
 @pytest.mark.parametrize(
     'data_type',
     ['int8', 'int16', 'int32', 'int64', 'float32', 'float64']
@@ -952,7 +951,8 @@
     gs = gd.Series(data)
 
     np.testing.assert_equal(gs.to_array(), np_arr)
-=======
+    
+    
 def test_series_shape():
     ps = pd.Series([1, 2, 3, 4])
     cs = Series([1, 2, 3, 4])
@@ -978,5 +978,4 @@
     pdf = pd.DataFrame()
     gdf = DataFrame()
 
-    assert pdf.shape == gdf.shape
->>>>>>> 44952a3b
+    assert pdf.shape == gdf.shape