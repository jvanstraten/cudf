# Copyright (c) 2018, NVIDIA CORPORATION.

import pytest
from collections import OrderedDict

import numpy as np
import pandas as pd

from io import StringIO
from io import BytesIO

from cudf import read_csv
from cudf.io.csv import read_csv_strings
import cudf
import nvstrings
from .utils import assert_eq
import gzip
import shutil
import os

from libgdf_cffi import GDFError


def make_numeric_dataframe(nrows, dtype):
    df = pd.DataFrame()
    df['col1'] = np.arange(nrows, dtype=dtype)
    df['col2'] = np.arange(1, 1 + nrows, dtype=dtype)
    return df


def make_datetime_dataframe():
    df = pd.DataFrame()
    df['col1'] = np.array(['31/10/2010', '05/03/2001', '20/10/1994',
                          '18/10/1990', '1/1/1970'])
    df['col2'] = np.array(['18/04/1995', '14/07/1994', '07/06/2006',
                          '16/09/2005', '2/2/1970'])
    return df


def make_numpy_mixed_dataframe():
    df = pd.DataFrame()
    df['Integer'] = np.array([2345, 11987, 9027, 9027])
    df['Date'] = np.array(['18/04/1995', '14/07/1994', '07/06/2006',
                          '16/09/2005'])
    df['Float'] = np.array([9.001, 8.343, 6, 2.781])
    df['Integer2'] = np.array([2345, 106, 2088, 789277])
    df['Category'] = np.array(['M', 'F', 'F', 'F'])
    return df


def make_all_numeric_dtypes_dataframe():
    df = pd.DataFrame()

    gdf_dtypes = ["float", "float32", "float64", "double", "short", "int",
                  "int32", "int64", "long"]

    np_dtypes = [np.float32, np.float32, np.float64, np.float64, np.int16,
                 np.int32, np.int32, np.int64, np.int64]

    for i in range(len(gdf_dtypes)):
        df[gdf_dtypes[i]] = np.arange(10, dtype=np_dtypes[i])

    return (
        df,
        OrderedDict(zip(gdf_dtypes, gdf_dtypes)),
        OrderedDict(zip(gdf_dtypes, np_dtypes))
    )


dtypes = [np.float64, np.float32, np.int64, np.int32]
dtypes_dict = {'1': np.float64, '2': np.float32, '3': np.int64, '4': np.int32}
nelem = [5, 25, 100]


@pytest.mark.parametrize('dtype', dtypes)
@pytest.mark.parametrize('nelem', nelem)
def test_csv_reader_numeric_data(dtype, nelem, tmpdir):

    fname = tmpdir.mkdir("gdf_csv").join("tmp_csvreader_file1.csv")

    df = make_numeric_dataframe(nelem, dtype)
    df.to_csv(fname, index=False, header=False)

    dtypes = [df[k].dtype for k in df.columns]
    out = read_csv(str(fname), names=list(df.columns.values), dtype=dtypes)

    assert len(out.columns) == len(df.columns)
    pd.util.testing.assert_frame_equal(df, out.to_pandas())


def test_csv_reader_datetime_data(tmpdir):

    fname = tmpdir.mkdir("gdf_csv").join('tmp_csvreader_file2.csv')

    df = make_datetime_dataframe()
    df.to_csv(fname, index=False, header=False)

    df_out = pd.read_csv(fname, names=['col1', 'col2'], parse_dates=[0, 1],
                         dayfirst=True)
    dtypes = ['date', 'date']
    out = read_csv(str(fname), names=list(df.columns.values), dtype=dtypes,
                   dayfirst=True)

    assert len(out.columns) == len(df_out.columns)
    pd.util.testing.assert_frame_equal(df_out, out.to_pandas())


@pytest.mark.parametrize('pandas_arg', [
        {'delimiter': '|'},
        {'sep': '|'}
    ])
@pytest.mark.parametrize('cudf_arg', [
        {'sep': '|'},
        {'delimiter': '|'}
    ])
def test_csv_reader_mixed_data_delimiter_sep(tmpdir, pandas_arg, cudf_arg):

    fname = tmpdir.mkdir("gdf_csv").join('tmp_csvreader_file3.csv')

    df = make_numpy_mixed_dataframe()
    df.to_csv(fname, sep='|', index=False, header=False)

    gdf1 = read_csv(str(fname), names=['1', '2', '3', '4', '5'],
                    dtype=['int64', 'date', 'float64', 'int64', 'category'],
                    dayfirst=True, **cudf_arg)
    gdf2 = read_csv(str(fname), names=['1', '2', '3', '4', '5'],
                    dtype=['int64', 'date', 'float64', 'int64', 'category'],
                    dayfirst=True, **pandas_arg)

    pdf = pd.read_csv(fname, names=['1', '2', '3', '4', '5'],
                      parse_dates=[1], dayfirst=True, **pandas_arg)

    assert len(gdf1.columns) == len(pdf.columns)
    assert len(gdf2.columns) == len(pdf.columns)
    assert_eq(gdf1, gdf2)


def test_csv_reader_all_numeric_dtypes(tmpdir):

    # fname = os.path.abspath('cudf/tests/data/tmp_csvreader_file4.csv')
    fname = tmpdir.mkdir("gdf_csv").join("tmp_csvreader_file4.csv")

    df, gdf_dict, pd_dict = make_all_numeric_dtypes_dataframe()
    df.to_csv(fname, sep=',', index=False, header=False)

    out = read_csv(str(fname), delimiter=',', names=list(gdf_dict.keys()),
                   dtype=gdf_dict)
    df_out = pd.read_csv(fname, delimiter=',', names=list(pd_dict.keys()),
                         dtype=pd_dict, dayfirst=True)

    assert len(out.columns) == len(df_out.columns)
    pd.util.testing.assert_frame_equal(df_out, out.to_pandas())


def test_csv_reader_skiprows_skipfooter(tmpdir):

    fname = tmpdir.mkdir("gdf_csv").join("tmp_csvreader_file5.csv")

    df = make_numpy_mixed_dataframe()
    df.to_csv(fname, columns=['Integer', 'Date', 'Float'], index=False,
              header=False)

    # Using engine='python' to eliminate pandas warning of using python engine.
    df_out = pd.read_csv(fname, names=['1', '2', '3'], parse_dates=[1],
                         dayfirst=True, skiprows=1, skipfooter=1,
                         engine='python')
    out = read_csv(str(fname), names=['1', '2', '3'],
                   dtype=['int64', 'date', 'float64'], skiprows=1,
                   skipfooter=1, dayfirst=True)

    assert len(out.columns) == len(df_out.columns)
    assert len(out) == len(df_out)
    pd.util.testing.assert_frame_equal(df_out, out.to_pandas())


def test_csv_reader_negative_vals(tmpdir):
    fname = tmpdir.mkdir("gdf_csv").join("tmp_csvreader_file6.csv")

    names = ['0', '1', '2']
    dtypes = ['float32', 'float32', 'float32']
    lines = [','.join(names),
             '-181.5060,-185.37000,-3',
             '-127.6300,-230.54600,-9']

    with open(str(fname), 'w') as fp:
        fp.write('\n'.join(lines) + '\n')

    zero = [-181.5060, -127.6300]
    one = [-185.370, -230.54600]
    two = [-3, -9]

    df = read_csv(str(fname), names=names, dtype=dtypes, skiprows=1)

    np.testing.assert_allclose(zero, df['0'])
    np.testing.assert_allclose(one, df['1'])
    np.testing.assert_allclose(two, df['2'])


def test_csv_reader_strings(tmpdir):
    fname = tmpdir.mkdir("gdf_csv").join("tmp_csvreader_file7.csv")

    names = ['text', 'int']
    dtypes = ['str', 'int']
    lines = [','.join(names), 'a,0', 'b,0', 'c,0', 'd,0']

    with open(str(fname), 'w') as fp:
        fp.write('\n'.join(lines) + '\n')

    cols = read_csv_strings(str(fname), names=names, dtype=dtypes, skiprows=1,
                            decimal='.', thousands="'")

    assert(len(cols) == 2)
    assert(type(cols[0]) == nvstrings.nvstrings)
    assert(type(cols[1]) == cudf.Series)
    assert(cols[0].sublist([0]).to_host()[0] == 'a')
    assert(cols[0].sublist([1]).to_host()[0] == 'b')
    assert(cols[0].sublist([2]).to_host()[0] == 'c')
    assert(cols[0].sublist([3]).to_host()[0] == 'd')


def test_csv_reader_strings_quotechars(tmpdir):
    fname = tmpdir.mkdir("gdf_csv").join("tmp_csvreader_file8.csv")

    names = ['text', 'int']
    dtypes = ['str', 'int']
    lines = [','.join(names), '"a,\n",0', '"b ""c"" d",0', 'e,0', '"f,,!.,",0']

    with open(str(fname), 'w') as fp:
        fp.write('\n'.join(lines) + '\n')

    cols = read_csv_strings(str(fname), names=names, dtype=dtypes, skiprows=1,
                            quotechar='\"', quoting=True)

    assert(len(cols) == 2)
    assert(type(cols[0]) == nvstrings.nvstrings)
    assert(type(cols[1]) == cudf.Series)
    assert(cols[0].sublist([0]).to_host()[0] == 'a,\n')
    assert(cols[0].sublist([1]).to_host()[0] == 'b "c" d')
    assert(cols[0].sublist([2]).to_host()[0] == 'e')
    assert(cols[0].sublist([3]).to_host()[0] == 'f,,!.,')


def test_csv_reader_auto_column_detection(tmpdir):
    fname = tmpdir.mkdir("gdf_csv").join("tmp_csvreader_file9.csv")
    df = make_numpy_mixed_dataframe()
    df.to_csv(fname, columns=['Integer', 'Date', 'Float'], index=False,
              header=False)

    df_out = pd.read_csv(fname, parse_dates=[1], dayfirst=True)
    out = read_csv(str(fname), dayfirst=True)
    assert len(out.columns) == len(df_out.columns)
    assert len(out) == len(df_out)
    pd.util.testing.assert_frame_equal(df_out, out.to_pandas())
    # Check dtypes
    assert list(df_out.dtypes) == list(out.to_pandas().dtypes)


def test_csv_reader_usecols_int_char(tmpdir):
    fname = tmpdir.mkdir("gdf_csv").join("tmp_csvreader_file10.csv")
    df = make_numpy_mixed_dataframe()
    df.to_csv(fname, columns=['Integer', 'Date', 'Float', 'Integer2'],
              index=False, header=False)

    df_out = pd.read_csv(fname, usecols=[0, 1, 3], parse_dates=[1],
                         dayfirst=True)
    out = read_csv(str(fname), usecols=[0, 1, 3], dayfirst=True)
    print(df_out)
    print(out)
    assert len(out.columns) == len(df_out.columns)
    assert len(out) == len(df_out)
    pd.util.testing.assert_frame_equal(df_out, out.to_pandas(),
                                       check_names=False)


def test_csv_reader_mangle_dupe_cols_header(tmpdir):
    fname = tmpdir.mkdir("gdf_csv").join("tmp_csvreader_file11.csv")
    df = make_numpy_mixed_dataframe()
    df.to_csv(fname, columns=['Integer', 'Date', 'Float', 'Integer2'],
              index=False, header=False)

    # Default: header=0 when names not passed, mangle_dupe_cols = True
    df_out = pd.read_csv(fname, parse_dates=[1], dayfirst=True)
    out = read_csv(str(fname), dayfirst=True)
    assert len(out.columns) == len(df_out.columns)
    assert len(out) == len(df_out)
    # Compare mangled column names for duplicate names in header row
    assert list(df_out.columns.values) == list(out.columns.values)
    pd.util.testing.assert_frame_equal(df_out, out.to_pandas())

    # header = 3
    df_out = pd.read_csv(fname, parse_dates=[1], dayfirst=True, header=2)
    out = read_csv(str(fname), dayfirst=True, header=2)
    assert len(out.columns) == len(df_out.columns)
    # assert len(out) == len(df_out)
    # Compare column names
    assert list(df_out.columns.values) == list(out.columns.values)


def test_csv_reader_float_decimal(tmpdir):
    fname = tmpdir.mkdir("gdf_csv").join("tmp_csvreader_file12.csv")

    names = ['basic_32', 'basic_64', 'round', 'decimal_only']
    dtypes = ['float32', 'float64', 'float64', 'float32']
    lines = [';'.join(names),
             '1,2;1234,5678;12345;0,123',
             '3,4;3456,7890;67890;,456',
             '5,6e0;0,5679e2;1,2e10;0,07e-1']

    with open(str(fname), 'w') as fp:
        fp.write('\n'.join(lines) + '\n')

    basic_32_ref = [1.2, 3.4, 5.6]
    basic_64_ref = [1234.5678, 3456.7890, 56.79]
    round_ref = [12345, 67890, 12000000000]
    decimal_only_ref = [0.123, 0.456, 0.007]

    df = read_csv(str(fname), names=names, dtype=dtypes, skiprows=1,
                  delimiter=';', decimal=',')

    np.testing.assert_allclose(basic_32_ref, df['basic_32'])
    np.testing.assert_allclose(basic_64_ref, df['basic_64'])
    np.testing.assert_allclose(round_ref, df['round'])
    np.testing.assert_allclose(decimal_only_ref, df['decimal_only'])


def test_csv_reader_NaN_values():

    names = dtypes = ['float32']
    buffer = '476940.0\n59e3\n\n""\n305245.0\n'

    cu_df = read_csv(StringIO(buffer), names=names, dtype=dtypes)
    pd_df = pd.read_csv(StringIO(buffer), names=names, dtype=dtypes[0],
                        skip_blank_lines=False)

    cu_df = cu_df.to_pandas()

    assert len(pd_df.columns) == len(cu_df.columns)
    assert len(pd_df) == len(cu_df)
    pd.util.testing.assert_frame_equal(pd_df, cu_df)


def test_csv_reader_thousands(tmpdir):
    fname = tmpdir.mkdir("gdf_csv").join("tmp_csvreader_file13.csv")

    names = dtypes = ["float32", "float64", "int32", "int64"]
    lines = [','.join(names),
             "1'234.5, 1'234.567, 1'234'567, 1'234'567'890",
             "12'345.6, 123'456.7, 12'345, 123'456'789"]

    with open(str(fname), 'w') as fp:
        fp.write('\n'.join(lines) + '\n')

    f32_ref = [1234.5, 12345.6]
    f64_ref = [1234.567, 123456.7]
    int32_ref = [1234567, 12345]
    int64_ref = [1234567890, 123456789]

    df = read_csv(str(fname), names=names, dtype=dtypes, skiprows=1,
                  thousands="'")

    np.testing.assert_allclose(f32_ref, df['float32'])
    np.testing.assert_allclose(f64_ref, df['float64'])
    np.testing.assert_allclose(int32_ref, df['int32'])
    np.testing.assert_allclose(int64_ref, df['int64'])


def test_csv_reader_buffer():

    names = dtypes = ["float32", "int32", "date"]
    lines = [','.join(names),
             "1234.5, 1234567, 11/22/1995",
             "12345.6, 12345, 1/2/2002"]

    buffer = '\n'.join(lines) + '\n'

    f32_ref = [1234.5, 12345.6]
    int32_ref = [1234567, 12345]

    df_str = read_csv(StringIO(buffer),
                      names=names, dtype=dtypes, skiprows=1)
    np.testing.assert_allclose(f32_ref, df_str['float32'])
    np.testing.assert_allclose(int32_ref, df_str['int32'])
    assert("1995-11-22T00:00:00.000" == str(df_str['date'][0]))
    assert("2002-01-02T00:00:00.000" == str(df_str['date'][1]))

    df_bytes = read_csv(BytesIO(str.encode(buffer)),
                        names=names, dtype=dtypes, skiprows=1)
    np.testing.assert_allclose(f32_ref, df_bytes['float32'])
    np.testing.assert_allclose(int32_ref, df_bytes['int32'])
    assert("1995-11-22T00:00:00.000" == str(df_bytes['date'][0]))
    assert("2002-01-02T00:00:00.000" == str(df_bytes['date'][1]))


def test_csv_reader_buffer_strings():

    names = ['text', 'int']
    dtypes = ['str', 'int']
    lines = [','.join(names), 'a,0', 'b,0', 'c,0', 'd,0']

    buffer = '\n'.join(lines) + '\n'

    cols_str = read_csv_strings(StringIO(buffer),
                                names=names, dtype=dtypes, skiprows=1)
    assert(len(cols_str) == 2)
    assert(type(cols_str[0]) == nvstrings.nvstrings)
    assert(type(cols_str[1]) == cudf.Series)
    assert(cols_str[0].sublist([0]).to_host()[0] == 'a')
    assert(cols_str[0].sublist([1]).to_host()[0] == 'b')
    assert(cols_str[0].sublist([2]).to_host()[0] == 'c')
    assert(cols_str[0].sublist([3]).to_host()[0] == 'd')

    cols_bytes = read_csv_strings(BytesIO(str.encode(buffer)),
                                  names=names, dtype=dtypes, skiprows=1)
    assert(len(cols_bytes) == 2)
    assert(type(cols_bytes[0]) == nvstrings.nvstrings)
    assert(type(cols_bytes[1]) == cudf.Series)
    assert(cols_bytes[0].sublist([0]).to_host()[0] == 'a')
    assert(cols_bytes[0].sublist([1]).to_host()[0] == 'b')
    assert(cols_bytes[0].sublist([2]).to_host()[0] == 'c')
    assert(cols_bytes[0].sublist([3]).to_host()[0] == 'd')


def test_csv_reader_gzip_compression(tmpdir):

    fname = tmpdir.mkdir("gdf_csv").join('tmp_csvreader_file10.csv.gz')

    df = make_datetime_dataframe()
    df.to_csv(fname, index=False, header=False, compression='gzip')

    df_out = pd.read_csv(fname, names=['col1', 'col2'], parse_dates=[0, 1],
                         dayfirst=True, compression='gzip')
    dtypes = ['date', 'date']
    out = read_csv(str(fname), names=list(df.columns.values), dtype=dtypes,
                   dayfirst=True, compression='gzip')

    assert len(out.columns) == len(df_out.columns)
    pd.util.testing.assert_frame_equal(df_out, out.to_pandas())


@pytest.mark.parametrize('names, dtypes, data, trues, falses', [
    (['A', 'B'], ['int32', 'int32'], 'True,1\nFalse,2\nTrue,3', None, None),
    (['A', 'B'], ['int32', 'int32'], 'YES,1\nno,2\nyes,3\nNo,4\nYes,5',
        ["yes", "Yes", "YES"], ["no", "NO", "No"]),
    (['A', 'B'], ['int32', 'int32'], 'foo,bar\nbar,foo', ['foo'], ['bar'])
])
def test_csv_reader_bools(tmpdir, names, dtypes, data, trues, falses):
    fname = tmpdir.mkdir("gdf_csv").join("tmp_csvreader_file11.csv")

    lines = [','.join(names), data]

    with open(str(fname), 'w') as fp:
        fp.write('\n'.join(lines) + '\n')

    # Usage of true_values and false_values makes that column into bool type
    df_out = pd.read_csv(fname, names=names, skiprows=1,
                         dtype=(dtypes[0] if dtypes else None),
                         true_values=trues, false_values=falses)

    out = read_csv(str(fname), names=names, dtype=dtypes, skiprows=1,
                   true_values=trues, false_values=falses)

    assert len(out.columns) == len(df_out.columns)
    assert len(out) == len(df_out)


def test_csv_quotednumbers(tmpdir):
    fname = tmpdir.mkdir("gdf_csv").join("tmp_csvreader_file12.csv")

    names = ['integer', 'decimal']
    dtypes = ['int32', 'float32']
    lines = [','.join(names),
             '1,"3.14"', '"2","300"', '"3",10101.0101', '4,"6.28318"']

    with open(str(fname), 'w') as fp:
        fp.write('\n'.join(lines) + '\n')

    integer_ref = [1, 2, 3, 4]
    decimal_ref = [3.14, 300, 10101.0101, 6.28318]

    cols1 = read_csv(str(fname), names=names, dtype=dtypes, skiprows=1)
    cols2 = read_csv_strings(str(fname), names=names, dtype=dtypes, skiprows=1)

    assert(len(cols2) == 2)
    np.testing.assert_allclose(integer_ref, cols1['integer'])
    np.testing.assert_allclose(decimal_ref, cols1['decimal'])
    np.testing.assert_allclose(integer_ref, cols2[0])
    np.testing.assert_allclose(decimal_ref, cols2[1])


def test_csv_reader_nrows(tmpdir):
    fname = tmpdir.mkdir("gdf_csv").join("tmp_csvreader_file14.csv")

    names = ["int1", "int2"]
    dtypes = ["int32", "int32"]

    rows = 4000000
    read_rows = (rows*3)//4
    skip_rows = (rows - read_rows)//2
    sample_skip = 1000

    with open(str(fname), 'w') as fp:
        fp.write(','.join(names) + '\n')
        for i in range(rows):
            fp.write(str(i) + ', ' + str(2*i) + ' \n')

    # with specified names
    df = read_csv(str(fname),
                  names=names, dtype=dtypes,
                  skiprows=skip_rows + 1, nrows=read_rows)
    assert(df.shape == (read_rows, 2))
    for row in range(0, read_rows//sample_skip, sample_skip):
        assert(df['int1'][row] == row + skip_rows)
        assert(df['int2'][row] == 2 * (row + skip_rows))
    assert(df['int2'][read_rows - 1] == 2 * (read_rows - 1 + skip_rows))

    # with column name inference
    df = read_csv(str(fname),
                  dtype=dtypes,
                  skiprows=skip_rows + 1, nrows=read_rows)
    assert(df.shape == (read_rows, 2))
    assert(str(skip_rows) in list(df)[0])
    assert(str(2*skip_rows) in list(df)[1])
    for row in range(0, read_rows//sample_skip, sample_skip):
        assert(df[list(df)[0]][row] == row + skip_rows + 1)
        assert(df[list(df)[1]][row] == 2 * (row + skip_rows + 1))
    assert(df[list(df)[1]][read_rows - 1] == 2 * (read_rows + skip_rows))

    # nrows larger than the file
    df = read_csv(str(fname),
                  dtype=dtypes, nrows=rows*2)
    assert(df.shape == (rows, 2))
    for row in range(0, rows//sample_skip, sample_skip):
        assert(df['int1'][row] == row)
        assert(df['int2'][row] == 2 * row)
    assert(df['int2'][rows - 1] == 2 * (rows - 1))

    # nrows + skiprows larger than the file
    df = read_csv(str(fname),
                  dtype=dtypes, nrows=read_rows, skiprows=read_rows)
    assert(df.shape == (rows - read_rows, 2))

    # nrows equal to zero
    df = read_csv(str(fname),
                  dtype=dtypes,
                  nrows=0)
    assert(df.shape == (0, 2))

    # with both skipfooter and nrows - should throw
    with pytest.raises(ValueError):
        read_csv(str(fname),
                 nrows=read_rows, skipfooter=1)


def test_csv_reader_gzip_compression_strings(tmpdir):
    fnamebase = tmpdir.mkdir("gdf_csv")
    fname = fnamebase.join("tmp_csvreader_file15.csv")
    fnamez = fnamebase.join("tmp_csvreader_file15.csv.gz")

    names = ['text', 'int']
    dtypes = ['str', 'int']
    lines = [','.join(names), 'a,0', 'b,0', 'c,0', 'd,0']

    with open(str(fname), 'w') as fp:
        fp.write('\n'.join(lines) + '\n')

    with open(str(fname), 'rb') as f_in, gzip.open(str(fnamez), 'wb') as f_out:
        shutil.copyfileobj(f_in, f_out)

    cols = read_csv_strings(str(fnamez), names=names, dtype=dtypes, skiprows=1,
                            decimal='.', thousands="'", compression='gzip')

    assert(len(cols) == 2)
    assert(type(cols[0]) == nvstrings.nvstrings)
    assert(type(cols[1]) == cudf.Series)
    assert(cols[0].sublist([0]).to_host()[0] == 'a')
    assert(cols[0].sublist([1]).to_host()[0] == 'b')
    assert(cols[0].sublist([2]).to_host()[0] == 'c')
    assert(cols[0].sublist([3]).to_host()[0] == 'd')


@pytest.mark.parametrize('skip_rows', [0, 2, 4])
@pytest.mark.parametrize('header_row', [0, 2])
def test_csv_reader_skiprows_header(skip_rows, header_row):

    names = ['float_point', 'integer']
    dtypes = ['float64', 'int64']
    lines = [','.join(names),
             '1.2, 1',
             '2.3, 2',
             '3.4, 3',
             '4.5, 4',
             '5.6, 5',
             '6.7, 6']
    buffer = '\n'.join(lines) + '\n'

    cu_df = read_csv(StringIO(buffer), dtype=dtypes,
                     skiprows=skip_rows, header=header_row)
    pd_df = pd.read_csv(StringIO(buffer),
                        skiprows=skip_rows, header=header_row)

    assert(cu_df.shape == pd_df.shape)
    assert(list(cu_df.columns.values) == list(pd_df.columns.values))


def test_csv_reader_dtype_inference():
    names = ['float_point', 'integer']
    lines = [','.join(names),
             '1.2,1',
             '2.3,2',
             '3.4,3',
             '4.5,4',
             '5.6,5',
             '6.7,6']
    buffer = '\n'.join(lines) + '\n'
    cu_df = read_csv(StringIO(buffer))
    pd_df = pd.read_csv(StringIO(buffer))

    assert(cu_df.shape == pd_df.shape)
    assert(list(cu_df.columns.values) == list(pd_df.columns.values))


def test_csv_reader_dtype_inference_whitespace():
    names = ['float_point', 'integer']
    lines = [','.join(names),
             '  1.2,    1',
             '2.3,2    ',
             '  3.4,   3',
             ' 4.5,4',
             '5.6,  5',
             ' 6.7,6 ']
    buffer = '\n'.join(lines) + '\n'
    cu_df = read_csv(StringIO(buffer))
    pd_df = pd.read_csv(StringIO(buffer))

    assert(cu_df.shape == pd_df.shape)
    assert(list(cu_df.columns.values) == list(pd_df.columns.values))


def test_csv_reader_empty_dataframe():

    dtypes = ['float64', 'int64']
    buffer = 'float_point, integer\n'

    # should work fine with dtypes
    df = read_csv(StringIO(buffer), dtype=dtypes)
    assert(df.shape == (0, 2))

    # should raise an error without dtypes
    with pytest.raises(GDFError):
        read_csv(StringIO(buffer))


def test_csv_reader_bzip2_compression(tmpdir):
    fname = tmpdir.mkdir("gdf_csv").join('tmp_csvreader_file16.csv.bz2')

    df = make_datetime_dataframe()
    df.to_csv(fname, index=False, header=False, compression='bz2')

    df_out = pd.read_csv(fname, names=['col1', 'col2'], parse_dates=[0, 1],
                         dayfirst=True, compression='bz2')
    dtypes = ['date', 'date']
    out = read_csv(str(fname), names=list(df.columns.values), dtype=dtypes,
                   dayfirst=True, compression='bz2')

    assert len(out.columns) == len(df_out.columns)
    pd.util.testing.assert_frame_equal(df_out, out.to_pandas())


<<<<<<< HEAD
def test_csv_reader_tabs():
    names = ['float_point', 'integer', 'date']
    lines = [','.join(names),
             '1.2,\t12,     \t11/22/1995',
             '3.4\t,\t34\t,\t 01/01/2001',
             '\t 5.6,56 \t, 12/12/1970',
             '\t7.8 , 78\t,06/15/2018 \t']
    buffer = '\n'.join(lines) + '\n'

    df = read_csv(StringIO(buffer))

    assert(df.shape == (4, 3))

    floats = [1.2, 3.4, 5.6, 7.8]
    ints = [12, 34, 56, 78]
    dates = ['1995-11-22T00:00:00.000',
             '2001-01-01T00:00:00.000',
             '1970-12-12T00:00:00.000',
             '2018-06-15T00:00:00.000']
    np.testing.assert_allclose(floats, df['float_point'])
    np.testing.assert_allclose(ints, df['integer'])
    for row in range(4):
        assert(str(df['date'][row]) == dates[row])
=======
@pytest.mark.parametrize('segment_bytes', [10000, 19999, 30001, 36000])
def test_csv_reader_byte_range(tmpdir, segment_bytes):
    fname = tmpdir.mkdir("gdf_csv").join("tmp_csvreader_file16.csv")

    names = ["int1", "int2"]

    rows = 10000
    with open(str(fname), 'w') as fp:
        for i in range(rows):
            fp.write(str(i) + ', ' + str(2*i) + ' \n')
    file_size = os.stat(str(fname)).st_size

    ref_df = read_csv(str(fname), names=names)

    dfs = []
    for segment in range((file_size + segment_bytes - 1)//segment_bytes):
        dfs.append(read_csv(str(fname), names=names,
                   byte_range=(segment*segment_bytes, segment_bytes)))
    df = cudf.concat(dfs)

    # comparing only the values here, concat does not update the index
    np.array_equal(ref_df.to_pandas().values, df.to_pandas().values)
>>>>>>> 34b2a38d
<|MERGE_RESOLUTION|>--- conflicted
+++ resolved
@@ -666,7 +666,6 @@
     pd.util.testing.assert_frame_equal(df_out, out.to_pandas())
 
 
-<<<<<<< HEAD
 def test_csv_reader_tabs():
     names = ['float_point', 'integer', 'date']
     lines = [','.join(names),
@@ -690,7 +689,8 @@
     np.testing.assert_allclose(ints, df['integer'])
     for row in range(4):
         assert(str(df['date'][row]) == dates[row])
-=======
+
+
 @pytest.mark.parametrize('segment_bytes', [10000, 19999, 30001, 36000])
 def test_csv_reader_byte_range(tmpdir, segment_bytes):
     fname = tmpdir.mkdir("gdf_csv").join("tmp_csvreader_file16.csv")
@@ -712,5 +712,4 @@
     df = cudf.concat(dfs)
 
     # comparing only the values here, concat does not update the index
-    np.array_equal(ref_df.to_pandas().values, df.to_pandas().values)
->>>>>>> 34b2a38d
+    np.array_equal(ref_df.to_pandas().values, df.to_pandas().values)