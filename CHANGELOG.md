--- conflicted
+++ resolved
@@ -53,11 +53,8 @@
 - PR #3668 Fixing CHECK_CUDA debug build issue
 - PR #3684 Fix ends_with logic for matching string case
 - PR #3687 Fixed bug while passing input GPU memory pointer in `nvtext.scatter_count()`
-<<<<<<< HEAD
+- PR #3694 Allow for null columns parameter in csv_writer`
 - PR #3704 Changed the default delimiter to `whitespace` for nvtext methods.
-=======
-- PR #3694 Allow for null columns parameter in csv_writer`
->>>>>>> 0659418d
 
 
 # cuDF 0.11.0 (11 Dec 2019)
