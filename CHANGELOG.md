
# cuDF 0.5.0 (Date TBD)

## New Features

- PR #411 added null support to gdf_order_by (new API) and cudf_table::sort
- PR #525 Added GitHub Issue templates for bugs, documentation, new features, and questions
- PR #501 CSV Reader: Add support for user-specified decimal point and thousands separator to read_csv_strings()
- PR #455 CSV Reader: Add support for user-specified decimal point and thousands separator to read_csv()
- PR #439 add `DataFrame.drop` method similar to pandas
- PR #505 CSV Reader: Add support for user-specified boolean values
- PR #350 Implemented Series replace function
- PR #490 Added print_env.sh script to gather relevant environment details when reporting cuDF issues
- PR #474 add ZLIB-based GZIP/ZIP support to `read_csv()`
- PR #491 Add CI test script to check for updates to CHANGELOG.md in PRs
- PR #550 Add CI test script to check for style issues in PRs
- PR #558 Add CI scripts for cpu-based conda and gpu-based test builds
- PR #524 Add Boolean Indexing
- PR #564 Update python `sort_values` method to use updated libcudf `gdf_order_by` API
- PR #509 CSV Reader: Input CSV file can now be passed in as a text or a binary buffer
- PR #607 Add `__iter__` and iteritems to DataFrame class
- PR #600 Enable deep or shallow copy
- PR #635 Add Doxygen template
- PR #649 Add `cudf.from_pandas` function
- PR #633 CSV Reader: Add support for the nrows parameter to specify the number of rows to read from the input file

## Improvements

- PR #426 Removed sort-based groupby and refactored existing groupby APIs. Also improves C++/CUDA compile time
- PR #454 Improve CSV reader docs and examples
- PR #465 Added templated C++ API for RMM to avoid explicit cast to `void**`
- PR #513 `.gitignore` tweaks
- PR #521 Add `assert_eq` function for testing
- PR #502 Simplify Dockerfile for local dev, eliminate old conda/pip envs
- PR #549 Adds `-rdynamic` compiler flag to nvcc for Debug builds
- PR #472 RMM: Created centralized rmm::device_vector alias and rmm::exec_policy
- PR #500 Improved the concurrent hash map class to support partitioned (multi-pass) hash table building
- PR #617 Added .dockerignore file. Prevents adding stale cmake cache files to the docker container
- PR #658 Reduced `JOIN_TEST` time by isolating overflow test of hash table size computation
- PR #651 Remove noqa marks in `__init__.py` files
- PR #671 CSV Reader: uncompressed buffer input can be parsed without explicitly specifying compression as None

## Bug Fixes

- PR #569 CSV Reader: Fix days being off-by-one when parsing some dates
- PR #531 CSV Reader: Fix incorrect parsing of quoted numbers
- PR #465 Added templated C++ API for RMM to avoid explicit cast to `void**`
- PR #473 Added missing <random> include
- PR #478 CSV Reader: Add api support for auto column detection, header, mangle_dupe_cols, usecols
- PR #495 Updated README to correct where cffi pytest should be executed
- PR #501 Fix the intermittent segfault caused by the `thousands` and `compression` parameters in the csv reader
- PR #502 Simplify Dockerfile for local dev, eliminate old conda/pip envs
- PR #512 fix bug for `on` parameter in `DataFrame.merge` to allow for None or single column name
- PR #511 Updated python/cudf/bindings/join.pyx to fix cudf merge printing out dtypes
- PR #513 `.gitignore` tweaks
- PR #521 Add `assert_eq` function for testing
- PR #537 Fix CMAKE_CUDA_STANDARD_REQURIED typo in CMakeLists.txt
- PR #545 Temporarily disable csv reader thousands test to prevent segfault (test re-enabled in PR #501)
- PR #559 Fix Assertion error while using `applymap` to change the output dtype
- PR #575 Update `print_env.sh` script to better handle missing commands
<<<<<<< HEAD
- PR #611 Renamed `gdf_reduce_optimal_output_size()` -> `gdf_reduction_get_intermediate_output_size()`
=======
- PR #612 Prevent an exception from occuring with true division on integer series.
- PR #630 Fix deprecation warning for `pd.core.common.is_categorical_dtype`
- PR #622 Fix Series.append() behaviour when appending values with different numeric dtype
- PR #644 Fix return type and column support of dataframe.quantile()
- PR #634 Fix create `DataFrame.from_pandas()` with numeric column names
- PR #654 Add resolution check for GDF_TIMESTAMP in Join
- PR #648 Enforce one-to-one copy required when using `numba>=0.42.0`
- PR #645 Fix cmake build type handling not setting debug options when CMAKE_BUILD_TYPE=="Debug"
- PR #665 Reworked the hash map to add a way to report the destination partition for a key
- PR #670 CMAKE: Fix env include path taking precedence over libcudf source headers
- PR #677 Fix 'gdf_csv_test_Dates' gtest failure due to missing nrows parameter
>>>>>>> 1854bdd7


# cuDF 0.4.0 (05 Dec 2018)

## New Features

- PR #398 add pandas-compatible `DataFrame.shape()` and `Series.shape()`
- PR #394 New documentation feature "10 Minutes to cuDF"
- PR #361 CSV Reader: Add support for strings with delimiters

## Improvements

 - PR #436 Improvements for type_dispatcher and wrapper structs
 - PR #429 Add CHANGELOG.md (this file)
 - PR #266 use faster CUDA-accelerated DataFrame column/Series concatenation.
 - PR #379 new C++ `type_dispatcher` reduces code complexity in supporting many data types.
 - PR #349 Improve performance for creating columns from memoryview objects
 - PR #445 Update reductions to use type_dispatcher. Adds integer types support to sum_of_squares.
 - PR #448 Improve installation instructions in README.md
 - PR #456 Change default CMake build to Release, and added option for disabling compilation of tests

## Bug Fixes

 - PR #444 Fix csv_test CUDA too many resources requested fail.
 - PR #396 added missing output buffer in validity tests for groupbys.
 - PR #408 Dockerfile updates for source reorganization
 - PR #437 Add cffi to Dockerfile conda env, fixes "cannot import name 'librmm'"
 - PR #417 Fix `map_test` failure with CUDA 10
 - PR #414 Fix CMake installation include file paths
 - PR #418 Properly cast string dtypes to programmatic dtypes when instantiating columns
 - PR #427 Fix and tests for Concatenation illegal memory access with nulls


# cuDF 0.3.0 (23 Nov 2018)

## New Features

 - PR #336 CSV Reader string support

## Improvements

 - PR #354 source code refactored for better organization. CMake build system overhaul. Beginning of transition to Cython bindings.
 - PR #290 Add support for typecasting to/from datetime dtype
 - PR #323 Add handling pyarrow boolean arrays in input/out, add tests
 - PR #325 GDF_VALIDITY_UNSUPPORTED now returned for algorithms that don't support non-empty valid bitmasks
 - PR #381 Faster InputTooLarge Join test completes in ms rather than minutes.
 - PR #373 .gitignore improvements
 - PR #367 Doc cleanup & examples for DataFrame methods
 - PR #333 Add Rapids Memory Manager documentation
 - PR #321 Rapids Memory Manager adds file/line location logging and convenience macros
 - PR #334 Implement DataFrame `__copy__` and `__deepcopy__`
 - PR #271 Add NVTX ranges to pygdf
 - PR #311 Document system requirements for conda install

## Bug Fixes

 - PR #337 Retain index on `scale()` function
 - PR #344 Fix test failure due to PyArrow 0.11 Boolean handling
 - PR #364 Remove noexcept from managed_allocator;  CMakeLists fix for NVstrings
 - PR #357 Fix bug that made all series be considered booleans for indexing
 - PR #351 replace conda env configuration for developers
 - PRs #346 #360 Fix CSV reading of negative numbers
 - PR #342 Fix CMake to use conda-installed nvstrings
 - PR #341 Preserve categorical dtype after groupby aggregations
 - PR #315 ReadTheDocs build update to fix missing libcuda.so
 - PR #320 FIX out-of-bounds access error in reductions.cu
 - PR #319 Fix out-of-bounds memory access in libcudf count_valid_bits
 - PR #303 Fix printing empty dataframe


# cuDF 0.2.0 and cuDF 0.1.0

These were initial releases of cuDF based on previously separate pyGDF and libGDF libraries.
<|MERGE_RESOLUTION|>--- conflicted
+++ resolved
@@ -58,9 +58,6 @@
 - PR #545 Temporarily disable csv reader thousands test to prevent segfault (test re-enabled in PR #501)
 - PR #559 Fix Assertion error while using `applymap` to change the output dtype
 - PR #575 Update `print_env.sh` script to better handle missing commands
-<<<<<<< HEAD
-- PR #611 Renamed `gdf_reduce_optimal_output_size()` -> `gdf_reduction_get_intermediate_output_size()`
-=======
 - PR #612 Prevent an exception from occuring with true division on integer series.
 - PR #630 Fix deprecation warning for `pd.core.common.is_categorical_dtype`
 - PR #622 Fix Series.append() behaviour when appending values with different numeric dtype
@@ -72,7 +69,7 @@
 - PR #665 Reworked the hash map to add a way to report the destination partition for a key
 - PR #670 CMAKE: Fix env include path taking precedence over libcudf source headers
 - PR #677 Fix 'gdf_csv_test_Dates' gtest failure due to missing nrows parameter
->>>>>>> 1854bdd7
+- PR #611 Renamed `gdf_reduce_optimal_output_size()` -> `gdf_reduction_get_intermediate_output_size()`
 
 
 # cuDF 0.4.0 (05 Dec 2018)
