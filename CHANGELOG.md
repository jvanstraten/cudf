# cuDF 0.8.0 (Date TBD)

## New Features

- PR #1524 Add GPU-accelerated JSON Lines parser with limited feature set
- PR #1569 Add support for Json objects to the JSON Lines reader
- PR #1622 Add Series.loc
- PR #1654 Add cudf::apply_boolean_mask: faster replacement for gdf_apply_stencil
- PR #1487 cython gather/scatter
- PR #1310 Implemented the slice/split functionality.
- PR #1630 Add Python layer to the GPU-accelerated JSON reader
- PR #1745 Add rounding of numeric columns via Numba
- PR #1772 JSON reader: add support for BytesIO and StringIO input
- PR #1527 Support GDF_BOOL8 in readers and writers
- PR #1819 Logical operators (AND, OR, NOT) for libcudf and cuDF
- PR #1813 ORC Reader: Add support for stripe selection
- PR #1828 JSON Reader: add suport for bool8 columns
- PR #1665 Add the point-in-polygon GIS function
- PR #1863 Series and Dataframe methods for all and any

## Improvements
- PR #1538 Replacing LesserRTTI with inequality_comparator
- PR #1703 C++: Added non-aggregating `insert` to `concurrent_unordered_map` with specializations to store pairs with a single atomicCAS when possible.
- PR #1422 C++: Added a RAII wrapper for CUDA streams
- PR #1701 Added `unique` method for stringColumns
- PR #1713 Add documentation for Dask-XGBoost
- PR #1666 CSV Reader: Improve performance for files with large number of columns
- PR #1725 Enable the ability to use a single column groupby as its own index
- PR #1759 Add an example showing simultaneous rolling averages to `apply_grouped` documentation
- PR #1746 C++: Remove unused code: `windowed_ops.cu`, `sorting.cu`, `hash_ops.cu`
- PR #1748 C++: Add `bool` nullability flag to `device_table` row operators
- PR #1767 Speed up Python unit tests
- PR #1770 Added build.sh script, updated CI scripts and documentation
- PR #1739 ORC Reader: Add more pytest coverage
- PR #1795 Add printing of git submodule info to `print_env.sh`
- PR #1796 Removing old sort based group by code and gdf_filter
- PR #1811 Added funtions for copying/allocating `cudf::table`s
- PR #1838 Improve columnops.column_empty so that it returns typed columns instead of a generic Column
- PR #1823 CSV Reader: default the column type to string for empty dataframes
- PR #1827 Create bindings for scalar-vector binops, and update one_hot_encoding to use them
- PR #1817 Operators now support different sized dataframes as long as they don't share different sized columns
<<<<<<< HEAD
- PR #1855 Transition replace_nulls to new C++ API and update corresponding Cython/Python code
=======
- PR #1846 C++ type-erased gdf_equal_columns test util; fix gdf_equal_columns logic error
>>>>>>> 8f7fe88f

## Bug Fixes

- PR #1465 Fix for test_orc.py and test_sparse_df.py test failures
- PR #1583 Fix underlying issue in `as_index()` that was causing `Series.quantile()` to fail
- PR #1680 Add errors= keyword to drop() to fix cudf-dask bug
- PR #1651 Fix `query` function on empty dataframe
- PR #1616 Fix CategoricalColumn to access categories by index instead of iteration
- PR #1660 Fix bug in `loc` when indexing with a column name (a string)
- PR #1683 ORC reader: fix timestamp conversion to UTC
- PR #1613 Improve CategoricalColumn.fillna(-1) performance
- PR #1642 Fix failure of CSV_TEST gdf_csv_test.SkiprowsNrows on multiuser systems
- PR #1709 Fix handling of `datetime64[ms]` in `dataframe.select_dtypes`
- PR #1704 CSV Reader: Add support for the plus sign in number fields
- PR #1687 CSV reader: return an empty dataframe for zero size input
- PR #1757 Concatenating columns with null columns
- PR #1755 Add col_level keyword argument to melt
- PR #1758 Fix df.set_index() when setting index from an empty column
- PR #1749 ORC reader: fix long strings of NULL values resulting in incorrect data
- PR #1742 Parquet Reader: Fix index column name to match PANDAS compat
- PR #1782 Update libcudf doc version
- PR #1783 Update conda dependencies
- PR #1786 Maintain the original series name in series.unique output
- PR #1760 CSV Reader: fix segfault when dtype list only includes columns from usecols list
- PR #1831 build.sh: Assuming python is in PATH instead of using PYTHON env var
- PR #1839 Raise an error instead of segfaulting when transposing a DataFrame with StringColumns
- PR #1840 Retain index correctly during merge left_on right_on
- PR #1825 cuDF: Multiaggregation Groupby Failures
- PR #1789 CSV Reader: Fix missing support for specifying `int8` and `int16` dtypes
- PR #1857 Cython Bindings: Handle `bool` columns while calling `column_view_from_NDArrays`
- PR #1849 Allow DataFrame support methods to pass arguments to the methods
- PR #1847 Fixed #1375 by moving the nvstring check into the wrapper function
- PR #1864 Fixing cudf reduction for POWER platform


# cudf 0.7.2 (16 May 2019)

## New Features

- PR #1735 Added overload for atomicAdd on int64. Streamlined implementation of custom atomic overloads.
- PR #1741 Add MultiIndex concatenation

## Bug Fixes

- PR #1718 Fix issue with SeriesGroupBy MultiIndex in dask-cudf
- PR #1734 Python: fix performance regression for groupby count() aggregations
- PR #1768 Cython: fix handling read only schema buffers in gpuarrow reader


# cudf 0.7.1 (11 May 2019)

## New Features

- PR #1702 Lazy load MultiIndex to return groupby performance to near optimal.

## Bug Fixes

- PR #1708 Fix handling of `datetime64[ms]` in `dataframe.select_dtypes`


# cuDF 0.7.0 (10 May 2019)

## New Features

- PR #982 Implement gdf_group_by_without_aggregations and gdf_unique_indices functions
- PR #1142 Add `GDF_BOOL` column type
- PR #1194 Implement overloads for CUDA atomic operations
- PR #1292 Implemented Bitwise binary ops AND, OR, XOR (&, |, ^)
- PR #1235 Add GPU-accelerated Parquet Reader
- PR #1335 Added local_dict arg in `DataFrame.query()`.
- PR #1282 Add Series and DataFrame.describe()
- PR #1356 Rolling windows
- PR #1381 Add DataFrame._get_numeric_data
- PR #1388 Add CODEOWNERS file to auto-request reviews based on where changes are made
- PR #1396 Add DataFrame.drop method
- PR #1413 Add DataFrame.melt method
- PR #1412 Add DataFrame.pop()
- PR #1419 Initial CSV writer function
- PR #1441 Add Series level cumulative ops (cumsum, cummin, cummax, cumprod)
- PR #1420 Add script to build and test on a local gpuCI image
- PR #1440 Add DatetimeColumn.min(), DatetimeColumn.max()
- PR #1455 Add Series.Shift via Numba kernel
- PR #1441 Add Series level cumulative ops (cumsum, cummin, cummax, cumprod)
- PR #1461 Add Python coverage test to gpu build
- PR #1445 Parquet Reader: Add selective reading of rows and row group
- PR #1532 Parquet Reader: Add support for INT96 timestamps
- PR #1516 Add Series and DataFrame.ndim
- PR #1556 Add libcudf C++ transition guide
- PR #1466 Add GPU-accelerated ORC Reader
- PR #1565 Add build script for nightly doc builds
- PR #1508 Add Series isna, isnull, and notna
- PR #1456 Add Series.diff() via Numba kernel
- PR #1588 Add Index `astype` typecasting
- PR #1301 MultiIndex support
- PR #1599 Level keyword supported in groupby
- PR #929 Add support operations to dataframe
- PR #1609 Groupby accept list of Series
- PR #1658 Support `group_keys=True` keyword in groupby method

## Improvements

- PR #1531 Refactor closures as private functions in gpuarrow
- PR #1404 Parquet reader page data decoding speedup
- PR #1076 Use `type_dispatcher` in join, quantiles, filter, segmented sort, radix sort and hash_groupby
- PR #1202 Simplify README.md
- PR #1149 CSV Reader: Change convertStrToValue() functions to `__device__` only
- PR #1238 Improve performance of the CUDA trie used in the CSV reader
- PR #1278 Update CONTRIBUTING for new conda environment yml naming conventions
- PR #1163 Refactored UnaryOps. Reduced API to two functions: `gdf_unary_math` and `gdf_cast`. Added `abs`, `-`, and `~` ops. Changed bindings to Cython
- PR #1284 Update docs version
- PR #1287 add exclude argument to cudf.select_dtype function
- PR #1286 Refactor some of the CSV Reader kernels into generic utility functions
- PR #1291 fillna in `Series.to_gpu_array()` and `Series.to_array()` can accept the scalar too now.
- PR #1005 generic `reduction` and `scan` support
- PR #1349 Replace modernGPU sort join with thrust.
- PR #1363 Add a dataframe.mean(...) that raises NotImplementedError to satisfy `dask.dataframe.utils.is_dataframe_like`
- PR #1319 CSV Reader: Use column wrapper for gdf_column output alloc/dealloc
- PR #1376 Change series quantile default to linear
- PR #1399 Replace CFFI bindings for NVTX functions with Cython bindings
- PR #1407 Rename and cleanup of `gdf_table` to `device_table`
- PR #1389 Refactored `set_null_count()`
- PR #1386 Added macros `GDF_TRY()`, `CUDF_TRY()` and `ASSERT_CUDF_SUCCEEDED()`
- PR #1435 Rework CMake and conda recipes to depend on installed libraries
- PR #1391 Tidy up bit-resolution-operation and bitmask class code
- PR #1439 Add cmake variable to enable compiling CUDA code with -lineinfo
- PR #1462 Add ability to read parquet files from arrow::io::RandomAccessFile
- PR #1453 Convert CSV Reader CFFI to Cython
- PR #1479 Convert Parquet Reader CFFI to Cython
- PR #1397 Add a utility function for producing an overflow-safe kernel launch grid configuration
- PR #1382 Add GPU parsing of nested brackets to cuIO parsing utilities
- PR #1481 Add cudf::table constructor to allocate a set of `gdf_column`s
- PR #1484 Convert GroupBy CFFI to Cython
- PR #1463 Allow and default melt keyword argument var_name to be None
- PR #1486 Parquet Reader: Use device_buffer rather than device_ptr
- PR #1525 Add cudatoolkit conda dependency
- PR #1520 Renamed `src/dataframe` to `src/table` and moved `table.hpp`. Made `types.hpp` to be type declarations only.
- PR #1492 Convert transpose CFFI to Cython
- PR #1495 Convert binary and unary ops CFFI to Cython
- PR #1503 Convert sorting and hashing ops CFFI to Cython
- PR #1522 Use latest release version in update-version CI script
- PR #1533 Remove stale join CFFI, fix memory leaks in join Cython
- PR #1521 Added `row_bitmask` to compute bitmask for rows of a table. Merged `valids_ops.cu` and `bitmask_ops.cu`
- PR #1553 Overload `hash_row` to avoid using intial hash values. Updated `gdf_hash` to select between overloads
- PR #1585 Updated `cudf::table` to maintain own copy of wrapped `gdf_column*`s
- PR #1559 Add `except +` to all Cython function definitions to catch C++ exceptions properly
- PR #1617 `has_nulls` and `column_dtypes` for `cudf::table`
- PR #1590 Remove CFFI from the build / install process entirely
- PR #1536 Convert gpuarrow CFFI to Cython
- PR #1655 Add `Column._pointer` as a way to access underlying `gdf_column*` of a `Column`
- PR #1655 Update readme conda install instructions for cudf version 0.6 and 0.7


## Bug Fixes

- PR #1233 Fix dtypes issue while adding the column to `str` dataframe.
- PR #1254 CSV Reader: fix data type detection for floating-point numbers in scientific notation
- PR #1289 Fix looping over each value instead of each category in concatenation
- PR #1293 Fix Inaccurate error message in join.pyx
- PR #1308 Add atomicCAS overload for `int8_t`, `int16_t`
- PR #1317 Fix catch polymorphic exception by reference in ipc.cu
- PR #1325 Fix dtype of null bitmasks to int8
- PR #1326 Update build documentation to use -DCMAKE_CXX11_ABI=ON
- PR #1334 Add "na_position" argument to CategoricalColumn sort_by_values
- PR #1321 Fix out of bounds warning when checking Bzip2 header
- PR #1359 Add atomicAnd/Or/Xor for integers
- PR #1354 Fix `fillna()` behaviour when replacing values with different dtypes
- PR #1347 Fixed core dump issue while passing dict_dtypes without column names in `cudf.read_csv()`
- PR #1379 Fixed build failure caused due to error: 'col_dtype' may be used uninitialized
- PR #1392 Update cudf Dockerfile and package_versions.sh
- PR #1385 Added INT8 type to `_schema_to_dtype` for use in GpuArrowReader
- PR #1393 Fixed a bug in `gdf_count_nonzero_mask()` for the case of 0 bits to count
- PR #1395 Update CONTRIBUTING to use the environment variable CUDF_HOME
- PR #1416 Fix bug at gdf_quantile_exact and gdf_quantile_appox
- PR #1421 Fix remove creation of series multiple times during `add_column()`
- PR #1405 CSV Reader: Fix memory leaks on read_csv() failure
- PR #1328 Fix CategoricalColumn to_arrow() null mask
- PR #1433 Fix NVStrings/categories includes
- PR #1432 Update NVStrings to 0.7.* to coincide with 0.7 development
- PR #1483 Modify CSV reader to avoid cropping blank quoted characters in non-string fields
- PR #1446 Merge 1275 hotfix from master into branch-0.7
- PR #1447 Fix legacy groupby apply docstring
- PR #1451 Fix hash join estimated result size is not correct
- PR #1454 Fix local build script improperly change directory permissions
- PR #1490 Require Dask 1.1.0+ for `is_dataframe_like` test or skip otherwise.
- PR #1491 Use more specific directories & groups in CODEOWNERS
- PR #1497 Fix Thrust issue on CentOS caused by missing default constructor of host_vector elements
- PR #1498 Add missing include guard to device_atomics.cuh and separated DEVICE_ATOMICS_TEST
- PR #1506 Fix csv-write call to updated NVStrings method
- PR #1510 Added nvstrings `fillna()` function
- PR #1507 Parquet Reader: Default string data to GDF_STRING
- PR #1535 Fix doc issue to ensure correct labelling of cudf.series
- PR #1537 Fix `undefined reference` link error in HashPartitionTest
- PR #1548 Fix ci/local/build.sh README from using an incorrect image example
- PR #1551 CSV Reader: Fix integer column name indexing
- PR #1586 Fix broken `scalar_wrapper::operator==`
- PR #1591 ORC/Parquet Reader: Fix missing import for FileNotFoundError exception
- PR #1573 Parquet Reader: Fix crash due to clash with ORC reader datasource
- PR #1607 Revert change of `column.to_dense_buffer` always return by copy for performance concerns
- PR #1618 ORC reader: fix assert & data output when nrows/skiprows isn't aligned to stripe boundaries
- PR #1631 Fix failure of TYPES_TEST on some gcc-7 based systems.
- PR #1641 CSV Reader: Fix skip_blank_lines behavior with Windows line terminators (\r\n)
- PR #1648 ORC reader: fix non-deterministic output when skiprows is non-zero
- PR #1676 Fix groupby `as_index` behaviour with `MultiIndex`
- PR #1659 Fix bug caused by empty groupbys and multiindex slicing throwing exceptions
- PR #1656 Correct Groupby failure in dask when un-aggregable columns are left in dataframe.
- PR #1689 Fix groupby performance regression
- PR #1694 Add Cython as a runtime dependency since it's required in `setup.py`


# cuDF 0.6.1 (25 Mar 2019)

## Bug Fixes

- PR #1275 Fix CentOS exception in DataFrame.hash_partition from using value "returned" by a void function


# cuDF 0.6.0 (22 Mar 2019)

## New Features

- PR #760 Raise `FileNotFoundError` instead of `GDF_FILE_ERROR` in `read_csv` if the file does not exist
- PR #539 Add Python bindings for replace function
- PR #823 Add Doxygen configuration to enable building HTML documentation for libcudf C/C++ API
- PR #807 CSV Reader: Add byte_range parameter to specify the range in the input file to be read
- PR #857 Add Tail method for Series/DataFrame and update Head method to use iloc
- PR #858 Add series feature hashing support
- PR #871 CSV Reader: Add support for NA values, including user specified strings
- PR #893 Adds PyArrow based parquet readers / writers to Python, fix category dtype handling, fix arrow ingest buffer size issues
- PR #867 CSV Reader: Add support for ignoring blank lines and comment lines
- PR #887 Add Series digitize method
- PR #895 Add Series groupby
- PR #898 Add DataFrame.groupby(level=0) support
- PR #920 Add feather, JSON, HDF5 readers / writers from PyArrow / Pandas
- PR #888 CSV Reader: Add prefix parameter for column names, used when parsing without a header
- PR #913 Add DLPack support: convert between cuDF DataFrame and DLTensor
- PR #939 Add ORC reader from PyArrow
- PR #918 Add Series.groupby(level=0) support
- PR #906 Add binary and comparison ops to DataFrame
- PR #958 Support unary and binary ops on indexes
- PR #964 Add `rename` method to `DataFrame`, `Series`, and `Index`
- PR #985 Add `Series.to_frame` method
- PR #985 Add `drop=` keyword to reset_index method
- PR #994 Remove references to pygdf
- PR #990 Add external series groupby support
- PR #988 Add top-level merge function to cuDF
- PR #992 Add comparison binaryops to DateTime columns
- PR #996 Replace relative path imports with absolute paths in tests
- PR #995 CSV Reader: Add index_col parameter to specify the column name or index to be used as row labels
- PR #1004 Add `from_gpu_matrix` method to DataFrame
- PR #997 Add property index setter
- PR #1007 Replace relative path imports with absolute paths in cudf
- PR #1013 select columns with df.columns
- PR #1016 Rename Series.unique_count() to nunique() to match pandas API
- PR #947 Prefixsum to handle nulls and float types
- PR #1029 Remove rest of relative path imports
- PR #1021 Add filtered selection with assignment for Dataframes
- PR #872 Adding NVCategory support to cudf apis
- PR #1052 Add left/right_index and left/right_on keywords to merge
- PR #1091 Add `indicator=` and `suffixes=` keywords to merge
- PR #1107 Add unsupported keywords to Series.fillna
- PR #1032 Add string support to cuDF python
- PR #1136 Removed `gdf_concat`
- PR #1153 Added function for getting the padded allocation size for valid bitmask
- PR #1148 Add cudf.sqrt for dataframes and Series
- PR #1159 Add Python bindings for libcudf dlpack functions
- PR #1155 Add __array_ufunc__ for DataFrame and Series for sqrt
- PR #1168 to_frame for series accepts a name argument


## Improvements

- PR #1218 Add dask-cudf page to API docs
- PR #892 Add support for heterogeneous types in binary ops with JIT
- PR #730 Improve performance of `gdf_table` constructor
- PR #561 Add Doxygen style comments to Join CUDA functions
- PR #813 unified libcudf API functions by replacing gpu_ with gdf_
- PR #822 Add support for `__cuda_array_interface__` for ingest
- PR #756 Consolidate common helper functions from unordered map and multimap
- PR #753 Improve performance of groupby sum and average, especially for cases with few groups.
- PR #836 Add ingest support for arrow chunked arrays in Column, Series, DataFrame creation
- PR #763 Format doxygen comments for csv_read_arg struct
- PR #532 CSV Reader: Use type dispatcher instead of switch block
- PR #694 Unit test utilities improvements
- PR #878 Add better indexing to Groupby
- PR #554 Add `empty` method and `is_monotonic` attribute to `Index`
- PR #1040 Fixed up Doxygen comment tags
- PR #909 CSV Reader: Avoid host->device->host copy for header row data
- PR #916 Improved unit testing and error checking for `gdf_column_concat`
- PR #941 Replace `numpy` call in `Series.hash_encode` with `numba`
- PR #942 Added increment/decrement operators for wrapper types
- PR #943 Updated `count_nonzero_mask` to return `num_rows` when the mask is null
- PR #952 Added trait to map C++ type to `gdf_dtype`
- PR #966 Updated RMM submodule.
- PR #998 Add IO reader/writer modules to API docs, fix for missing cudf.Series docs
- PR #1017 concatenate along columns for Series and DataFrames
- PR #1002 Support indexing a dataframe with another boolean dataframe
- PR #1018 Better concatenation for Series and Dataframes
- PR #1036 Use Numpydoc style docstrings
- PR #1047 Adding gdf_dtype_extra_info to gdf_column_view_augmented
- PR #1054 Added default ctor to SerialTrieNode to overcome Thrust issue in CentOS7 + CUDA10
- PR #1024 CSV Reader: Add support for hexadecimal integers in integral-type columns
- PR #1033 Update `fillna()` to use libcudf function `gdf_replace_nulls`
- PR #1066 Added inplace assignment for columns and select_dtypes for dataframes
- PR #1026 CSV Reader: Change the meaning and type of the quoting parameter to match Pandas
- PR #1100 Adds `CUDF_EXPECTS` error-checking macro
- PR #1092 Fix select_dtype docstring
- PR #1111 Added cudf::table
- PR #1108 Sorting for datetime columns
- PR #1120 Return a `Series` (not a `Column`) from `Series.cat.set_categories()`
- PR #1128 CSV Reader: The last data row does not need to be line terminated
- PR #1183 Bump Arrow version to 0.12.1
- PR #1208 Default to CXX11_ABI=ON
- PR #1252 Fix NVStrings dependencies for cuda 9.2 and 10.0

## Bug Fixes

- PR #821 Fix flake8 issues revealed by flake8 update
- PR #808 Resolved renamed `d_columns_valids` variable name
- PR #820 CSV Reader: fix the issue where reader adds additional rows when file uses \r\n as a line terminator
- PR #780 CSV Reader: Fix scientific notation parsing and null values for empty quotes
- PR #815 CSV Reader: Fix data parsing when tabs are present in the input CSV file
- PR #850 Fix bug where left joins where the left df has 0 rows causes a crash
- PR #861 Fix memory leak by preserving the boolean mask index
- PR #875 Handle unnamed indexes in to/from arrow functions
- PR #877 Fix ingest of 1 row arrow tables in from arrow function
- PR #876 Added missing `<type_traits>` include
- PR #889 Deleted test_rmm.py which has now moved to RMM repo
- PR #866 Merge v0.5.1 numpy ABI hotfix into 0.6
- PR #917 value_counts return int type on empty columns
- PR #611 Renamed `gdf_reduce_optimal_output_size()` -> `gdf_reduction_get_intermediate_output_size()`
- PR #923 fix index for negative slicing for cudf dataframe and series
- PR #927 CSV Reader: Fix category GDF_CATEGORY hashes not being computed properly
- PR #921 CSV Reader: Fix parsing errors with delim_whitespace, quotations in the header row, unnamed columns
- PR #933 Fix handling objects of all nulls in series creation
- PR #940 CSV Reader: Fix an issue where the last data row is missing when using byte_range
- PR #945 CSV Reader: Fix incorrect datetime64 when milliseconds or space separator are used
- PR #959 Groupby: Problem with column name lookup
- PR #950 Converting dataframe/recarry with non-contiguous arrays
- PR #963 CSV Reader: Fix another issue with missing data rows when using byte_range
- PR #999 Fix 0 sized kernel launches and empty sort_index exception
- PR #993 Fix dtype in selecting 0 rows from objects
- PR #1009 Fix performance regression in `to_pandas` method on DataFrame
- PR #1008 Remove custom dask communication approach
- PR #1001 CSV Reader: Fix a memory access error when reading a large (>2GB) file with date columns
- PR #1019 Binary Ops: Fix error when one input column has null mask but other doesn't
- PR #1014 CSV Reader: Fix false positives in bool value detection
- PR #1034 CSV Reader: Fix parsing floating point precision and leading zero exponents
- PR #1044 CSV Reader: Fix a segfault when byte range aligns with a page
- PR #1058 Added support for `DataFrame.loc[scalar]`
- PR #1060 Fix column creation with all valid nan values
- PR #1073 CSV Reader: Fix an issue where a column name includes the return character
- PR #1090 Updating Doxygen Comments
- PR #1080 Fix dtypes returned from loc / iloc because of lists
- PR #1102 CSV Reader: Minor fixes and memory usage improvements
- PR #1174: Fix release script typo
- PR #1137 Add prebuild script for CI
- PR #1118 Enhanced the `DataFrame.from_records()` feature
- PR #1129 Fix join performance with index parameter from using numpy array
- PR #1145 Issue with .agg call on multi-column dataframes
- PR #908 Some testing code cleanup
- PR #1167 Fix issue with null_count not being set after inplace fillna()
- PR #1184 Fix iloc performance regression
- PR #1185 Support left_on/right_on and also on=str in merge
- PR #1200 Fix allocating bitmasks with numba instead of rmm in allocate_mask function
- PR #1213 Fix bug with csv reader requesting subset of columns using wrong datatype
- PR #1223 gpuCI: Fix label on rapidsai channel on gpu build scripts
- PR #1242 Add explicit Thrust exec policy to fix NVCATEGORY_TEST segfault on some platforms
- PR #1246 Fix categorical tests that failed due to bad implicit type conversion
- PR #1255 Fix overwriting conda package main label uploads
- PR #1259 Add dlpack includes to pip build


# cuDF 0.5.1 (05 Feb 2019)

## Bug Fixes

- PR #842 Avoid using numpy via cimport to prevent ABI issues in Cython compilation


# cuDF 0.5.0 (28 Jan 2019)

## New Features

- PR #722 Add bzip2 decompression support to `read_csv()`
- PR #693 add ZLIB-based GZIP/ZIP support to `read_csv_strings()`
- PR #411 added null support to gdf_order_by (new API) and cudf_table::sort
- PR #525 Added GitHub Issue templates for bugs, documentation, new features, and questions
- PR #501 CSV Reader: Add support for user-specified decimal point and thousands separator to read_csv_strings()
- PR #455 CSV Reader: Add support for user-specified decimal point and thousands separator to read_csv()
- PR #439 add `DataFrame.drop` method similar to pandas
- PR #356 add `DataFrame.transpose` method and `DataFrame.T` property similar to pandas
- PR #505 CSV Reader: Add support for user-specified boolean values
- PR #350 Implemented Series replace function
- PR #490 Added print_env.sh script to gather relevant environment details when reporting cuDF issues
- PR #474 add ZLIB-based GZIP/ZIP support to `read_csv()`
- PR #547 Added melt similar to `pandas.melt()`
- PR #491 Add CI test script to check for updates to CHANGELOG.md in PRs
- PR #550 Add CI test script to check for style issues in PRs
- PR #558 Add CI scripts for cpu-based conda and gpu-based test builds
- PR #524 Add Boolean Indexing
- PR #564 Update python `sort_values` method to use updated libcudf `gdf_order_by` API
- PR #509 CSV Reader: Input CSV file can now be passed in as a text or a binary buffer
- PR #607 Add `__iter__` and iteritems to DataFrame class
- PR #643 added a new api gdf_replace_nulls that allows a user to replace nulls in a column

## Improvements

- PR #426 Removed sort-based groupby and refactored existing groupby APIs. Also improves C++/CUDA compile time.
- PR #461 Add `CUDF_HOME` variable in README.md to replace relative pathing.
- PR #472 RMM: Created centralized rmm::device_vector alias and rmm::exec_policy
- PR #500 Improved the concurrent hash map class to support partitioned (multi-pass) hash table building.
- PR #454 Improve CSV reader docs and examples
- PR #465 Added templated C++ API for RMM to avoid explicit cast to `void**`
- PR #513 `.gitignore` tweaks
- PR #521 Add `assert_eq` function for testing
- PR #502 Simplify Dockerfile for local dev, eliminate old conda/pip envs
- PR #549 Adds `-rdynamic` compiler flag to nvcc for Debug builds
- PR #472 RMM: Created centralized rmm::device_vector alias and rmm::exec_policy
- PR #577 Added external C++ API for scatter/gather functions
- PR #500 Improved the concurrent hash map class to support partitioned (multi-pass) hash table building
- PR #583 Updated `gdf_size_type` to `int`
- PR #500 Improved the concurrent hash map class to support partitioned (multi-pass) hash table building
- PR #617 Added .dockerignore file. Prevents adding stale cmake cache files to the docker container
- PR #658 Reduced `JOIN_TEST` time by isolating overflow test of hash table size computation
- PR #664 Added Debuging instructions to README
- PR #651 Remove noqa marks in `__init__.py` files
- PR #671 CSV Reader: uncompressed buffer input can be parsed without explicitly specifying compression as None
- PR #684 Make RMM a submodule
- PR #718 Ensure sum, product, min, max methods pandas compatibility on empty datasets
- PR #720 Refactored Index classes to make them more Pandas-like, added CategoricalIndex
- PR #749 Improve to_arrow and from_arrow Pandas compatibility
- PR #766 Remove TravisCI references, remove unused variables from CMake, fix ARROW_VERSION in Cmake
- PR #773 Add build-args back to Dockerfile and handle dependencies based on environment yml file
- PR #781 Move thirdparty submodules to root and symlink in /cpp
- PR #843 Fix broken cudf/python API examples, add new methods to the API index

## Bug Fixes

- PR #569 CSV Reader: Fix days being off-by-one when parsing some dates
- PR #531 CSV Reader: Fix incorrect parsing of quoted numbers
- PR #465 Added templated C++ API for RMM to avoid explicit cast to `void**`
- PR #473 Added missing <random> include
- PR #478 CSV Reader: Add api support for auto column detection, header, mangle_dupe_cols, usecols
- PR #495 Updated README to correct where cffi pytest should be executed
- PR #501 Fix the intermittent segfault caused by the `thousands` and `compression` parameters in the csv reader
- PR #502 Simplify Dockerfile for local dev, eliminate old conda/pip envs
- PR #512 fix bug for `on` parameter in `DataFrame.merge` to allow for None or single column name
- PR #511 Updated python/cudf/bindings/join.pyx to fix cudf merge printing out dtypes
- PR #513 `.gitignore` tweaks
- PR #521 Add `assert_eq` function for testing
- PR #537 Fix CMAKE_CUDA_STANDARD_REQURIED typo in CMakeLists.txt
- PR #447 Fix silent failure in initializing DataFrame from generator
- PR #545 Temporarily disable csv reader thousands test to prevent segfault (test re-enabled in PR #501)
- PR #559 Fix Assertion error while using `applymap` to change the output dtype
- PR #575 Update `print_env.sh` script to better handle missing commands
- PR #612 Prevent an exception from occuring with true division on integer series.
- PR #630 Fix deprecation warning for `pd.core.common.is_categorical_dtype`
- PR #622 Fix Series.append() behaviour when appending values with different numeric dtype
- PR #603 Fix error while creating an empty column using None.
- PR #673 Fix array of strings not being caught in from_pandas
- PR #644 Fix return type and column support of dataframe.quantile()
- PR #634 Fix create `DataFrame.from_pandas()` with numeric column names
- PR #654 Add resolution check for GDF_TIMESTAMP in Join
- PR #648 Enforce one-to-one copy required when using `numba>=0.42.0`
- PR #645 Fix cmake build type handling not setting debug options when CMAKE_BUILD_TYPE=="Debug"
- PR #669 Fix GIL deadlock when launching multiple python threads that make Cython calls
- PR #665 Reworked the hash map to add a way to report the destination partition for a key
- PR #670 CMAKE: Fix env include path taking precedence over libcudf source headers
- PR #674 Check for gdf supported column types
- PR #677 Fix 'gdf_csv_test_Dates' gtest failure due to missing nrows parameter
- PR #604 Fix the parsing errors while reading a csv file using `sep` instead of `delimiter`.
- PR #686 Fix converting nulls to NaT values when converting Series to Pandas/Numpy
- PR #689 CSV Reader: Fix behavior with skiprows+header to match pandas implementation
- PR #691 Fixes Join on empty input DFs
- PR #706 CSV Reader: Fix broken dtype inference when whitespace is in data
- PR #717 CSV reader: fix behavior when parsing a csv file with no data rows
- PR #724 CSV Reader: fix build issue due to parameter type mismatch in a std::max call
- PR #734 Prevents reading undefined memory in gpu_expand_mask_bits numba kernel
- PR #747 CSV Reader: fix an issue where CUDA allocations fail with some large input files
- PR #750 Fix race condition for handling NVStrings in CMake
- PR #719 Fix merge column ordering
- PR #770 Fix issue where RMM submodule pointed to wrong branch and pin other to correct branches
- PR #778 Fix hard coded ABI off setting
- PR #784 Update RMM submodule commit-ish and pip paths
- PR #794 Update `rmm::exec_policy` usage to fix segmentation faults when used as temprory allocator.
- PR #800 Point git submodules to branches of forks instead of exact commits


# cuDF 0.4.0 (05 Dec 2018)

## New Features

- PR #398 add pandas-compatible `DataFrame.shape()` and `Series.shape()`
- PR #394 New documentation feature "10 Minutes to cuDF"
- PR #361 CSV Reader: Add support for strings with delimiters

## Improvements

 - PR #436 Improvements for type_dispatcher and wrapper structs
 - PR #429 Add CHANGELOG.md (this file)
 - PR #266 use faster CUDA-accelerated DataFrame column/Series concatenation.
 - PR #379 new C++ `type_dispatcher` reduces code complexity in supporting many data types.
 - PR #349 Improve performance for creating columns from memoryview objects
 - PR #445 Update reductions to use type_dispatcher. Adds integer types support to sum_of_squares.
 - PR #448 Improve installation instructions in README.md
 - PR #456 Change default CMake build to Release, and added option for disabling compilation of tests

## Bug Fixes

 - PR #444 Fix csv_test CUDA too many resources requested fail.
 - PR #396 added missing output buffer in validity tests for groupbys.
 - PR #408 Dockerfile updates for source reorganization
 - PR #437 Add cffi to Dockerfile conda env, fixes "cannot import name 'librmm'"
 - PR #417 Fix `map_test` failure with CUDA 10
 - PR #414 Fix CMake installation include file paths
 - PR #418 Properly cast string dtypes to programmatic dtypes when instantiating columns
 - PR #427 Fix and tests for Concatenation illegal memory access with nulls


# cuDF 0.3.0 (23 Nov 2018)

## New Features

 - PR #336 CSV Reader string support

## Improvements

 - PR #354 source code refactored for better organization. CMake build system overhaul. Beginning of transition to Cython bindings.
 - PR #290 Add support for typecasting to/from datetime dtype
 - PR #323 Add handling pyarrow boolean arrays in input/out, add tests
 - PR #325 GDF_VALIDITY_UNSUPPORTED now returned for algorithms that don't support non-empty valid bitmasks
 - PR #381 Faster InputTooLarge Join test completes in ms rather than minutes.
 - PR #373 .gitignore improvements
 - PR #367 Doc cleanup & examples for DataFrame methods
 - PR #333 Add Rapids Memory Manager documentation
 - PR #321 Rapids Memory Manager adds file/line location logging and convenience macros
 - PR #334 Implement DataFrame `__copy__` and `__deepcopy__`
 - PR #271 Add NVTX ranges to pygdf
 - PR #311 Document system requirements for conda install

## Bug Fixes

 - PR #337 Retain index on `scale()` function
 - PR #344 Fix test failure due to PyArrow 0.11 Boolean handling
 - PR #364 Remove noexcept from managed_allocator;  CMakeLists fix for NVstrings
 - PR #357 Fix bug that made all series be considered booleans for indexing
 - PR #351 replace conda env configuration for developers
 - PRs #346 #360 Fix CSV reading of negative numbers
 - PR #342 Fix CMake to use conda-installed nvstrings
 - PR #341 Preserve categorical dtype after groupby aggregations
 - PR #315 ReadTheDocs build update to fix missing libcuda.so
 - PR #320 FIX out-of-bounds access error in reductions.cu
 - PR #319 Fix out-of-bounds memory access in libcudf count_valid_bits
 - PR #303 Fix printing empty dataframe


# cuDF 0.2.0 and cuDF 0.1.0

These were initial releases of cuDF based on previously separate pyGDF and libGDF libraries.<|MERGE_RESOLUTION|>--- conflicted
+++ resolved
@@ -39,11 +39,8 @@
 - PR #1823 CSV Reader: default the column type to string for empty dataframes
 - PR #1827 Create bindings for scalar-vector binops, and update one_hot_encoding to use them
 - PR #1817 Operators now support different sized dataframes as long as they don't share different sized columns
-<<<<<<< HEAD
 - PR #1855 Transition replace_nulls to new C++ API and update corresponding Cython/Python code
-=======
 - PR #1846 C++ type-erased gdf_equal_columns test util; fix gdf_equal_columns logic error
->>>>>>> 8f7fe88f
 
 ## Bug Fixes
 
