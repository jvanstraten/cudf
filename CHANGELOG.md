# cuDF 0.12.0 (Date TBD)

## New Features
- PR #3224 Define and implement new join APIs.
- PR #3284 Add gpu-accelerated parquet writer
- PR #3336 Add `from_dlpack` and `to_dlpack`
- PR #3555 Add column names support to libcudf++ io readers and writers
- PR #3610 Add memory_usage to DataFrame and Series APIs

## Improvements

- PR #3431 Port NVStrings translate to cudf strings column
- PR #3364 Port NVStrings split functions
- PR #3502 ORC reader: add option to read DECIMALs as INT64
- PR #3461 Add a new overload to allocate_like() that takes explicit type and size params.
- PR #3590 Specialize hash functions for floating point
- PR #3569 Use `np.asarray` in `StringColumn.deserialize`
- PR #3553 Support Python NoneType in numeric binops
- PR #3567 Include `strides` in `__cuda_array_interface__`
- PR #3608 Update OPS codeowner group name
- PR #3431 Port NVStrings translate to cudf strings column
- PR #3587 Merge CHECK_STREAM & CUDA_CHECK_LAST to CHECK_CUDA
- PR #3402 Define and implement new quantiles APIs
<<<<<<< HEAD
- PR #3639 Define and implement `nans_to_null`
=======
- PR #3612 Add ability to customize the JIT kernel cache path
- PR #3641 Remove duplicate definitions of CUDA_DEVICE_CALLABLE
>>>>>>> cb089966

## Bug Fixes

- PR #3550 Update Java package to 0.12
- PR #3549 Fix index name issue with iloc with RangeIndex
- PR #3562 Fix 4GB limit for gzipped-compressed csv files
- PR #2981 enable build.sh to build all targets without installation
- PR #3563 Use `__cuda_array_interface__` for serialization
- PR #3564 Fix cuda memory access error in gather_bitmask_kernel
- PR #3548 Replaced CUDA_RT_CALL with CUDA_TRY
- PR #3622 Fix new warnings and errors when building with gcc-8
- PR #3588 Remove avro reader column order reversal
- PR #3629 Fix hash map test failure
- PR #3637 Fix sorted set_index operations in dask_cudf


# cuDF 0.11.0 (11 Dec 2019)

## New Features

- PR #2905 Added `Series.median()` and null support for `Series.quantile()`
- PR #2930 JSON Reader: Support ARROW_RANDOM_FILE input
- PR #2956 Add `cudf::stack` and `cudf::tile`
- PR #2980 Added nvtext is_vowel/is_consonant functions
- PR #2987 Add `inplace` arg to `DataFrame.reset_index` and `Series`
- PR #3011 Added libcudf++ transition guide
- PR #3129 Add strings column factory from `std::vector`s
- PR #3054 Add parquet reader support for decimal data types
- PR #3022 adds DataFrame.astype for cuDF dataframes
- PR #2962 Add isnull(), notnull() and related functions
- PR #3025 Move search files to legacy
- PR #3068 Add `scalar` class
- PR #3094 Adding `any` and `all` support from libcudf
- PR #3130 Define and implement new `column_wrapper`
- PR #3143 Define and implement new copying APIs `slice` and `split`
- PR #3161 Move merge files to legacy
- PR #3079 Added support to write ORC files given a local path
- PR #3192 Add dtype param to cast `DataFrame` on init
- PR #3213 Port cuIO to libcudf++
- PR #3222 Add nvtext character tokenizer
- PR #3223 Java expose underlying buffers
- PR #3300 Add `DataFrame.insert`
- PR #3263 Define and implement new `valid_if`
- PR #3278 Add `to_host` utility to copy `column_view` to host
- PR #3087 Add new cudf::experimental bool8 wrapper
- PR #3219 Construct column from column_view
- PR #3250 Define and implement new merge APIs
- PR #3144 Define and implement new hashing APIs `hash` and `hash_partition`
- PR #3229 Define and implement new search APIs
- PR #3308 java add API for memory usage callbacks
- PR #2691 Row-wise reduction and scan operations via CuPy
- PR #3291 Add normalize_nans_and_zeros
- PR #3187 Define and implement new replace APIs
- PR #3356 Add vertical concatenation for table/columns
- PR #3344 java split API
- PR #2791 Add `groupby.std()`
- PR #3368 Enable dropna argument in dask_cudf groupby
- PR #3298 add null replacement iterator for column_device_view
- PR #3297 Define and implement new groupby API.
- PR #3396 Update device_atomics with new bool8 and timestamp specializations
- PR #3411 Java host memory management API
- PR #3393 Implement df.cov and enable covariance/correlation in dask_cudf
- PR #3401 Add dask_cudf ORC writer (to_orc)
- PR #3331 Add copy_if_else
- PR #3427 Define and Implement new multi-search API
- PR #3442 Add Bool-index + Multi column + DataFrame support for set-item
- PR #3172 Define and implement new fill/repeat/copy_range APIs
- PR #3497 Add DataFrame.drop(..., inplace=False) argument
- PR #3469 Add string functionality for replace API
- PR #3527 Add string functionality for merge API
- PR #3557 Add contiguous_split() function. 

## Improvements

- PR #2904 Move gpu decompressors to cudf::io namespace
- PR #2977 Moved old C++ test utilities to legacy directory.
- PR #2965 Fix slow orc reader perf with large uncompressed blocks
- PR #2995 Move JIT type utilities to legacy directory
- PR #2927 Add ``Table`` and ``TableView`` extension classes that wrap legacy cudf::table
- PR #3005 Renames `cudf::exp` namespace to `cudf::experimental`
- PR #3008 Make safe versions of `is_null` and `is_valid` in `column_device_view`
- PR #3026 Move fill and repeat files to legacy
- PR #3027 Move copying.hpp and related source to legacy folder
- PR #3014 Snappy decompression optimizations
- PR #3032 Use `asarray` to coerce indices to a NumPy array
- PR #2996 IO Readers: Replace `cuio::device_buffer` with `rmm::device_buffer`
- PR #3051 Specialized hash function for strings column
- PR #3065 Select and Concat for cudf::experimental::table
- PR #3080 Move `valid_if.cuh` to `legacy/`
- PR #3052 Moved replace.hpp functionality to legacy
- PR #3091 Move join files to legacy
- PR #3092 Implicitly init RMM if Java allocates before init
- PR #3029 Update gdf_ numeric types with stdint and move to cudf namespace
- PR #3052 Moved replace.hpp functionality to legacy
- PR #2955 Add cmake option to only build for present GPU architecture
- PR #3070 Move functions.h and related source to legacy
- PR #2951 Allow set_index to handle a list of column names
- PR #3093 Move groupby files to legacy
- PR #2988 Removing GIS functionality (now part of cuSpatial library)
- PR #3067 Java method to return size of device memory buffer
- PR #3083 Improved some binary operation tests to include null testing.
- PR #3084 Update to arrow-cpp and pyarrow 0.15.0
- PR #3071 Move cuIO to legacy
- PR #3126 Round 2 of snappy decompression optimizations
- PR #3046 Define and implement new copying APIs `empty_like` and `allocate_like`
- PR #3128 Support MultiIndex in DataFrame.join
- PR #2971 Added initial gather and scatter methods for strings_column_view
- PR #3133 Port NVStrings to cudf column: count_characters and count_bytes
- PR #2991 Added strings column functions concatenate and join_strings
- PR #3028 Define and implement new `gather` APIs.
- PR #3135 Add nvtx utilities to cudf::nvtx namespace
- PR #3021 Java host side concat of serialized buffers
- PR #3138 Move unary files to legacy
- PR #3170 Port NVStrings substring functions to cudf strings column
- PR #3159 Port NVStrings is-chars-types function to cudf strings column
- PR #3154 Make `table_view_base.column()` const and add `mutable_table_view.column()`
- PR #3175 Set cmake cuda version variables
- PR #3171 Move deprecated error macros to legacy
- PR #3191 Port NVStrings integer convert ops to cudf column
- PR #3189 Port NVStrings find ops to cudf column
- PR #3352 Port NVStrings convert float functions to cudf strings column
- PR #3193 Add cuPy as a formal dependency
- PR #3195 Support for zero columned `table_view`
- PR #3165 Java device memory size for string category
- PR #3205 Move transform files to legacy
- PR #3202 Rename and move error.hpp to public headers
- PR #2878 Use upstream merge code in dask_cudf
- PR #3217 Port NVStrings upper and lower case conversion functions
- PR #3350 Port NVStrings booleans convert functions
- PR #3231 Add `column::release()` to give up ownership of contents.
- PR #3157 Use enum class rather than enum for mask_allocation_policy
- PR #3232 Port NVStrings datetime conversion to cudf strings column
- PR #3136 Define and implement new transpose API
- PR #3237 Define and implement new transform APIs
- PR #3245 Move binaryop files to legacy
- PR #3241 Move stream_compaction files to legacy
- PR #3166 Move reductions to legacy
- PR #3261 Small cleanup: remove `== true`
- PR #3271 Update rmm API based on `rmm.reinitialize(...)` change
- PR #3266 Remove optional checks for CuPy
- PR #3268 Adding null ordering per column feature when sorting
- PR #3239 Adding floating point specialization to comparators for NaNs
- PR #3270 Move predicates files to legacy
- PR #3281 Add to_host specialization for strings in column test utilities
- PR #3282 Add `num_bitmask_words`
- PR #3252 Add new factory methods to include passing an existing null mask
- PR #3288 Make `bit.cuh` utilities usable from host code.
- PR #3287 Move rolling windows files to legacy
- PR #3182 Define and implement new unary APIs `is_null` and `is_not_null`
- PR #3314 Drop `cython` from run requirements
- PR #3301 Add tests for empty column wrapper.
- PR #3294 Update to arrow-cpp and pyarrow 0.15.1
- PR #3310 Add `row_hasher` and `element_hasher` utilities
- PR #3272 Support non-default streams when creating/destroying hash maps
- PR #3286 Clean up the starter code on README
- PR #3332 Port NVStrings replace to cudf strings column
- PR #3354 Define and implement new `scatter` APIs
- PR #3322 Port NVStrings pad operations to cudf strings column
- PR #3345 Add cache member for number of characters in string_view class
- PR #3299 Define and implement new `is_sorted` APIs
- PR #3328 Partition by stripes in dask_cudf ORC reader
- PR #3243 Use upstream join code in dask_cudf
- PR #3371 Add `select` method to `table_view`
- PR #3309 Add java and JNI bindings for search bounds
- PR #3305 Define and implement new rolling window APIs
- PR #3380 Concatenate columns of strings
- PR #3382 Add fill function for strings column
- PR #3391 Move device_atomics_tests.cu files to legacy
- PR #3303 Define and implement new stream compaction APIs `copy_if`, `drop_nulls`,
           `apply_boolean_mask`, `drop_duplicate` and `unique_count`.
- PR #3387 Strings column gather function
- PR #3440 Strings column scatter function
- PR #3389 Move quantiles.hpp + group_quantiles.hpp files to legacy
- PR #3397 Port unary cast to libcudf++
- PR #3398 Move reshape.hpp files to legacy
- PR #3423 Port NVStrings htoi to cudf strings column
- PR #3425 Strings column copy_if_else implementation
- PR #3422 Move utilities to legacy
- PR #3201 Define and implement new datetime_ops APIs
- PR #3421 Port NVStrings find_multiple to cudf strings column
- PR #3448 Port scatter_to_tables to libcudf++
- PR #3458 Update strings sections in the transition guide
- PR #3462 Add `make_empty_column` and update `empty_like`.
- PR #3465 Port `aggregation` traits and utilities.
- PR #3214 Define and implement new unary operations APIs
- PR #3475 Add `bitmask_to_host` column utility
- PR #3487 Add is_boolean trait and random timestamp generator for testing
- PR #3492 Small cleanup (remove std::abs) and comment
- PR #3407 Allow multiple row-groups per task in dask_cudf read_parquet
- PR #3512 Remove unused CUDA conda labels
- PR #3500 cudf::fill()/cudf::repeat() support for strings columns.
- PR #3438 Update scalar and scalar_device_view to better support strings
- PR #3414 Add copy_range function for strings column

## Bug Fixes

- PR #2895 Fixed dask_cudf group_split behavior to handle upstream rearrange_by_divisions
- PR #3048 Support for zero columned tables
- PR #3030 Fix snappy decoding regression in PR #3014
- PR #3041 Fixed exp to experimental namespace name change issue
- PR #3056 Add additional cmake hint for finding local build of RMM files
- PR #3060 Move copying.hpp includes to legacy
- PR #3139 Fixed java RMM auto initalization
- PR #3141 Java fix for relocated IO headers
- PR #3149 Rename column_wrapper.cuh to column_wrapper.hpp
- PR #3168 Fix mutable_column_device_view head const_cast
- PR #3199 Update JNI includes for legacy moves
- PR #3204 ORC writer: Fix ByteRLE encoding of NULLs
- PR #2994 Fix split_out-support but with hash_object_dispatch
- PR #3212 Fix string to date casting when format is not specified
- PR #3218 Fixes `row_lexicographic_comparator` issue with handling two tables
- PR #3228 Default initialize RMM when Java native dependencies are loaded
- PR #3012 replacing instances of `to_gpu_array` with `mem`
- PR #3236 Fix Numba 0.46+/CuPy 6.3 interface compatibility
- PR #3276 Update JNI includes for legacy moves
- PR #3256 Fix orc writer crash with multiple string columns
- PR #3211 Fix breaking change caused by rapidsai/rmm#167
- PR #3265 Fix dangling pointer in `is_sorted`
- PR #3267 ORC writer: fix incorrect ByteRLE encoding of long literal runs
- PR #3277 Fix invalid reference to deleted temporary in `is_sorted`.
- PR #3274 ORC writer: fix integer RLEv2 mode2 unsigned base value encoding
- PR #3279 Fix shutdown hang issues with pinned memory pool init executor
- PR #3280 Invalid children check in mutable_column_device_view
- PR #3289 fix java memory usage API for empty columns
- PR #3293 Fix loading of csv files zipped on MacOS (disabled zip min version check)
- PR #3295 Fix storing storing invalid RMM exec policies.
- PR #3307 Add pd.RangeIndex to from_pandas to fix dask_cudf meta_nonempty bug
- PR #3313 Fix public headers including non-public headers
- PR #3318 Revert arrow to 0.15.0 temporarily to unblock downstream projects CI
- PR #3317 Fix index-argument bug in dask_cudf parquet reader
- PR #3323 Fix `insert` non-assert test case
- PR #3341 Fix `Series` constructor converting NoneType to "None"
- PR #3326 Fix and test for detail::gather map iterator type inference
- PR #3334 Remove zero-size exception check from make_strings_column factories
- PR #3333 Fix compilation issues with `constexpr` functions not marked `__device__`
- PR #3340 Make all benchmarks use cudf base fixture to initialize RMM pool
- PR #3337 Fix Java to pad validity buffers to 64-byte boundary
- PR #3362 Fix `find_and_replace` upcasting series for python scalars and lists
- PR #3357 Disabling `column_view` iterators for non fixed-width types
- PR #3383 Fix : properly compute null counts for rolling_window.
- PR #3386 Removing external includes from `column_view.hpp`
- PR #3369 Add write_partition to dask_cudf to fix to_parquet bug
- PR #3388 Support getitem with bools when DataFrame has a MultiIndex
- PR #3408 Fix String and Column (De-)Serialization
- PR #3372 Fix dask-distributed scatter_by_map bug
- PR #3419 Fix a bug in parse_into_parts (incomplete input causing walking past the end of string).
- PR #3413 Fix dask_cudf read_csv file-list bug
- PR #3416 Fix memory leak in ColumnVector when pulling strings off the GPU
- PR #3424 Fix benchmark build by adding libcudacxx to benchmark's CMakeLists.txt
- PR #3435 Fix diff and shift for empty series
- PR #3439 Fix index-name bug in StringColumn concat
- PR #3445 Fix ORC Writer default stripe size
- PR #3459 Fix printing of invalid entries
- PR #3466 Fix gather null mask allocation for invalid index
- PR #3468 Fix memory leak issue in `drop_duplicates`
- PR #3474 Fix small doc error in capitalize Docs
- PR #3491 Fix more doc errors in NVStrings
- PR #3478 Fix as_index deep copy via Index.rename inplace arg
- PR #3476 Fix ORC reader timezone conversion
- PR #3188 Repr slices up large DataFrames
- PR #3519 Fix strings column concatenate handling zero-sized columns
- PR #3530 Fix copy_if_else test case fail issue
- PR #3523 Fix lgenfe issue with debug build
- PR #3532 Fix potential use-after-free in cudf parquet reader
- PR #3540 Fix unary_op null_mask bug and add missing test cases
- PR #3559 Use HighLevelGraph api in DataFrame constructor (Fix upstream compatibility)
- PR #3572 Fix CI Issue with hypothesis tests that are flaky


# cuDF 0.10.0 (16 Oct 2019)

## New Features

- PR #2423 Added `groupby.quantile()`
- PR #2522 Add Java bindings for NVStrings backed upper and lower case mutators
- PR #2605 Added Sort based groupby in libcudf
- PR #2607 Add Java bindings for parsing JSON
- PR #2629 Add dropna= parameter to groupby
- PR #2585 ORC & Parquet Readers: Remove millisecond timestamp restriction
- PR #2507 Add GPU-accelerated ORC Writer
- PR #2559 Add Series.tolist()
- PR #2653 Add Java bindings for rolling window operations
- PR #2480 Merge `custreamz` codebase into `cudf` repo
- PR #2674 Add __contains__ for Index/Series/Column
- PR #2635 Add support to read from remote and cloud sources like s3, gcs, hdfs
- PR #2722 Add Java bindings for NVTX ranges
- PR #2702 Add make_bool to dataset generation functions
- PR #2394 Move `rapidsai/custrings` into `cudf`
- PR #2734 Final sync of custrings source into cudf
- PR #2724 Add libcudf support for __contains__
- PR #2777 Add python bindings for porter stemmer measure functionality
- PR #2781 Add issorted to is_monotonic
- PR #2685 Add cudf::scatter_to_tables and cython binding
- PR #2743 Add Java bindings for NVStrings timestamp2long as part of String ColumnVector casting
- PR #2785 Add nvstrings Python docs
- PR #2786 Add benchmarks option to root build.sh
- PR #2802 Add `cudf::repeat()` and `cudf.Series.repeat()`
- PR #2773 Add Fisher's unbiased kurtosis and skew for Series/DataFrame
- PR #2748 Parquet Reader: Add option to specify loading of PANDAS index
- PR #2807 Add scatter_by_map to DataFrame python API
- PR #2836 Add nvstrings.code_points method
- PR #2844 Add Series/DataFrame notnull
- PR #2858 Add GTest type list utilities
- PR #2870 Add support for grouping by Series of arbitrary length
- PR #2719 Series covariance and Pearson correlation
- PR #2207 Beginning of libcudf overhaul: introduce new column and table types
- PR #2869 Add `cudf.CategoricalDtype`
- PR #2838 CSV Reader: Support ARROW_RANDOM_FILE input
- PR #2655 CuPy-based Series and Dataframe .values property
- PR #2803 Added `edit_distance_matrix()` function to calculate pairwise edit distance for each string on a given nvstrings object.
- PR #2811 Start of cudf strings column work based on 2207
- PR #2872 Add Java pinned memory pool allocator
- PR #2969 Add findAndReplaceAll to ColumnVector
- PR #2814 Add Datetimeindex.weekday
- PR #2999 Add timestamp conversion support for string categories
- PR #2918 Add cudf::column timestamp wrapper types

## Improvements

- PR #2578 Update legacy_groupby to use libcudf group_by_without_aggregation
- PR #2581 Removed `managed` allocator from hash map classes.
- PR #2571 Remove unnecessary managed memory from gdf_column_concat
- PR #2648 Cython/Python reorg
- PR #2588 Update Series.append documentation
- PR #2632 Replace dask-cudf set_index code with upstream
- PR #2682 Add cudf.set_allocator() function for easier allocator init
- PR #2642 Improve null printing and testing
- PR #2747 Add missing Cython headers / cudftestutil lib to conda package for cuspatial build
- PR #2706 Compute CSV format in device code to speedup performance
- PR #2673 Add support for np.longlong type
- PR #2703 move dask serialization dispatch into cudf
- PR #2728 Add YYMMDD to version tag for nightly conda packages
- PR #2729 Handle file-handle input in to_csv
- PR #2741 CSV Reader: Move kernel functions into its own file
- PR #2766 Improve nvstrings python cmake flexibility
- PR #2756 Add out_time_unit option to csv reader, support timestamp resolutions
- PR #2771 Stopgap alias for to_gpu_matrix()
- PR #2783 Support mapping input columns to function arguments in apply kernels
- PR #2645 libcudf unique_count for Series.nunique
- PR #2817 Dask-cudf: `read_parquet` support for remote filesystems
- PR #2823 improve java data movement debugging
- PR #2806 CSV Reader: Clean-up row offset operations
- PR #2640 Add dask wait/persist exmaple to 10 minute guide
- PR #2828 Optimizations of kernel launch configuration for `DataFrame.apply_rows` and `DataFrame.apply_chunks`
- PR #2831 Add `column` argument to `DataFrame.drop`
- PR #2775 Various optimizations to improve __getitem__ and __setitem__ performance
- PR #2810 cudf::allocate_like can optionally always allocate a mask.
- PR #2833 Parquet reader: align page data allocation sizes to 4-bytes to satisfy cuda-memcheck
- PR #2832 Using the new Python bindings for UCX
- PR #2856 Update group_split_cudf to use scatter_by_map
- PR #2890 Optionally keep serialized table data on the host.
- PR #2778 Doc: Updated and fixed some docstrings that were formatted incorrectly.
- PR #2830 Use YYMMDD tag in custreamz nightly build
- PR #2875 Java: Remove synchronized from register methods in MemoryCleaner
- PR #2887 Minor snappy decompression optimization
- PR #2899 Use new RMM API based on Cython
- PR #2788 Guide to Python UDFs
- PR #2919 Change java API to use operators in groupby namespace
- PR #2909 CSV Reader: Avoid row offsets host vector default init
- PR #2834 DataFrame supports setting columns via attribute syntax `df.x = col`
- PR #3147 DataFrame can be initialized from rows via list of tuples
- PR #3539 Restrict CuPy to 6

## Bug Fixes

- PR #2584 ORC Reader: fix parsing of `DECIMAL` index positions
- PR #2619 Fix groupby serialization/deserialization
- PR #2614 Update Java version to match
- PR #2601 Fixes nlargest(1) issue in Series and Dataframe
- PR #2610 Fix a bug in index serialization (properly pass DeviceNDArray)
- PR #2621 Fixes the floordiv issue of not promoting float type when rhs is 0
- PR #2611 Types Test: fix static casting from negative int to string
- PR #2618 IO Readers: Fix datasource memory map failure for multiple reads
- PR #2628 groupby_without_aggregation non-nullable input table produces non-nullable output
- PR #2615 fix string category partitioning in java API
- PR #2641 fix string category and timeunit concat in the java API
- PR #2649 Fix groupby issue resulting from column_empty bug
- PR #2658 Fix astype() for null categorical columns
- PR #2660 fix column string category and timeunit concat in the java API
- PR #2664 ORC reader: fix `skip_rows` larger than first stripe
- PR #2654 Allow Java gdfOrderBy to work with string categories
- PR #2669 AVRO reader: fix non-deterministic output
- PR #2668 Update Java bindings to specify timestamp units for ORC and Parquet readers
- PR #2679 AVRO reader: fix cuda errors when decoding compressed streams
- PR #2692 Add concatenation for data-frame with different headers (empty and non-empty)
- PR #2651 Remove nvidia driver installation from ci/cpu/build.sh
- PR #2697 Ensure csv reader sets datetime column time units
- PR #2698 Return RangeIndex from contiguous slice of RangeIndex
- PR #2672 Fix null and integer handling in round
- PR #2704 Parquet Reader: Fix crash when loading string column with nulls
- PR #2725 Fix Jitify issue with running on Turing using CUDA version < 10
- PR #2731 Fix building of benchmarks
- PR #2738 Fix java to find new NVStrings locations
- PR #2736 Pin Jitify branch to v0.10 version
- PR #2742 IO Readers: Fix possible silent failures when creating `NvStrings` instance
- PR #2753 Fix java quantile API calls
- PR #2762 Fix validity processing for time in java
- PR #2796 Fix handling string slicing and other nvstrings delegated methods with dask
- PR #2769 Fix link to API docs in README.md
- PR #2772 Handle multiindex pandas Series #2772
- PR #2749 Fix apply_rows/apply_chunks pessimistic null mask to use in_cols null masks only
- PR #2752 CSV Reader: Fix exception when there's no rows to process
- PR #2716 Added Exception for `StringMethods` in string methods
- PR #2787 Fix Broadcasting `None` to `cudf-series`
- PR #2794 Fix async race in NVCategory::get_value and get_value_bounds
- PR #2795 Fix java build/cast error
- PR #2496 Fix improper merge of two dataframes when names differ
- PR #2824 Fix issue with incorrect result when Numeric Series replace is called several times
- PR #2751 Replace value with null
- PR #2765 Fix Java inequality comparisons for string category
- PR #2818 Fix java join API to use new C++ join API
- PR #2841 Fix nvstrings.slice and slice_from for range (0,0)
- PR #2837 Fix join benchmark
- PR #2809 Add hash_df and group_split dispatch functions for dask
- PR #2843 Parquet reader: fix skip_rows when not aligned with page or row_group boundaries
- PR #2851 Deleted existing dask-cudf/record.txt
- PR #2854 Fix column creation from ephemeral objects exposing __cuda_array_interface__
- PR #2860 Fix boolean indexing when the result is a single row
- PR #2859 Fix tail method issue for string columns
- PR #2852 Fixed `cumsum()` and `cumprod()` on boolean series.
- PR #2865 DaskIO: Fix `read_csv` and `read_orc` when input is list of files
- PR #2750 Fixed casting values to cudf::bool8 so non-zero values always cast to true
- PR #2873 Fixed dask_cudf read_partition bug by generating ParquetDatasetPiece
- PR #2850 Fixes dask_cudf.read_parquet on partitioned datasets
- PR #2896 Properly handle `axis` string keywords in `concat`
- PR #2926 Update rounding algorithm to avoid using fmod
- PR #2968 Fix Java dependency loading when using NVTX
- PR #2963 Fix ORC writer uncompressed block indexing
- PR #2928 CSV Reader: Fix using `byte_range` for large datasets
- PR #2983 Fix sm_70+ race condition in gpu_unsnap
- PR #2964 ORC Writer: Segfault when writing mixed numeric and string columns
- PR #3007 Java: Remove unit test that frees RMM invalid pointer
- PR #3009 Fix orc reader RLEv2 patch position regression from PR #2507
- PR #3002 Fix CUDA invalid configuration errors reported after loading an ORC file without data
- PR #3035 Update update-version.sh for new docs locations
- PR #3038 Fix uninitialized stream parameter in device_table deleter
- PR #3064 Fixes groupby performance issue
- PR #3061 Add rmmInitialize to nvstrings gtests
- PR #3058 Fix UDF doc markdown formatting
- PR #3059 Add nvstrings python build instructions to contributing.md


# cuDF 0.9.0 (21 Aug 2019)

## New Features

- PR #1993 Add CUDA-accelerated series aggregations: mean, var, std
- PR #2111 IO Readers: Support memory buffer, file-like object, and URL inputs
- PR #2012 Add `reindex()` to DataFrame and Series
- PR #2097 Add GPU-accelerated AVRO reader
- PR #2098 Support binary ops on DFs and Series with mismatched indices
- PR #2160 Merge `dask-cudf` codebase into `cudf` repo
- PR #2149 CSV Reader: Add `hex` dtype for explicit hexadecimal parsing
- PR #2156 Add `upper_bound()` and `lower_bound()` for libcudf tables and `searchsorted()` for cuDF Series
- PR #2158 CSV Reader: Support single, non-list/dict argument for `dtype`
- PR #2177 CSV Reader: Add `parse_dates` parameter for explicit date inference
- PR #1744 cudf::apply_boolean_mask and cudf::drop_nulls support for cudf::table inputs (multi-column)
- PR #2196 Add `DataFrame.dropna()`
- PR #2197 CSV Writer: add `chunksize` parameter for `to_csv`
- PR #2215 `type_dispatcher` benchmark
- PR #2179 Add Java quantiles
- PR #2157 Add __array_function__ to DataFrame and Series
- PR #2212 Java support for ORC reader
- PR #2224 Add DataFrame isna, isnull, notna functions
- PR #2236 Add Series.drop_duplicates
- PR #2105 Add hash-based join benchmark
- PR #2316 Add unique, nunique, and value_counts for datetime columns
- PR #2337 Add Java support for slicing a ColumnVector
- PR #2049 Add cudf::merge (sorted merge)
- PR #2368 Full cudf+dask Parquet Support
- PR #2380 New cudf::is_sorted checks whether cudf::table is sorted
- PR #2356 Java column vector standard deviation support
- PR #2221 MultiIndex full indexing - Support iloc and wildcards for loc
- PR #2429 Java support for getting length of strings in a ColumnVector
- PR #2415 Add `value_counts` for series of any type
- PR #2446 Add __array_function__ for index
- PR #2437 ORC reader: Add 'use_np_dtypes' option
- PR #2382 Add CategoricalAccessor add, remove, rename, and ordering methods
- PR #2464 Native implement `__cuda_array_interface__` for Series/Index/Column objects
- PR #2425 Rolling window now accepts array-based user-defined functions
- PR #2442 Add __setitem__
- PR #2449 Java support for getting byte count of strings in a ColumnVector
- PR #2492 Add groupby.size() method
- PR #2358 Add cudf::nans_to_nulls: convert floating point column into bitmask
- PR #2489 Add drop argument to set_index
- PR #2491 Add Java bindings for ORC reader 'use_np_dtypes' option
- PR #2213 Support s/ms/us/ns DatetimeColumn time unit resolutions
- PR #2536 Add _constructor properties to Series and DataFrame

## Improvements

- PR #2103 Move old `column` and `bitmask` files into `legacy/` directory
- PR #2109 added name to Python column classes
- PR #1947 Cleanup serialization code
- PR #2125 More aggregate in java API
- PR #2127 Add in java Scalar tests
- PR #2088 Refactor of Python groupby code
- PR #2130 Java serialization and deserialization of tables.
- PR #2131 Chunk rows logic added to csv_writer
- PR #2129 Add functions in the Java API to support nullable column filtering
- PR #2165 made changes to get_dummies api for it to be available in MethodCache
- PR #2171 Add CodeCov integration, fix doc version, make --skip-tests work when invoking with source
- PR #2184 handle remote orc files for dask-cudf
- PR #2186 Add `getitem` and `getattr` style access to Rolling objects
- PR #2168 Use cudf.Column for CategoricalColumn's categories instead of a tuple
- PR #2193 DOC: cudf::type_dispatcher documentation for specializing dispatched functors
- PR #2199 Better java support for appending strings
- PR #2176 Added column dtype support for datetime, int8, int16 to csv_writer
- PR #2209 Matching `get_dummies` & `select_dtypes` behavior to pandas
- PR #2217 Updated Java bindings to use the new groupby API
- PR #2214 DOC: Update doc instructions to build/install `cudf` and `dask-cudf`
- PR #2220 Update Java bindings for reduction rename
- PR #2232 Move CodeCov upload from build script to Jenkins
- PR #2225 refactor to use libcudf for gathering columns in dataframes
- PR #2293 Improve join performance (faster compute_join_output_size)
- PR #2300 Create separate dask codeowners for dask-cudf codebase
- PR #2304 gdf_group_by_without_aggregations returns gdf_column
- PR #2309 Java readers: remove redundant copy of result pointers
- PR #2307 Add `black` and `isort` to style checker script
- PR #2345 Restore removal of old groupby implementation
- PR #2342 Improve `astype()` to operate all ways
- PR #2329 using libcudf cudf::copy for column deep copy
- PR #2344 DOC: docs on code formatting for contributors
- PR #2376 Add inoperative axis= and win_type= arguments to Rolling()
- PR #2378 remove dask for (de-)serialization of cudf objects
- PR #2353 Bump Arrow and Dask versions
- PR #2377 Replace `standard_python_slice` with just `slice.indices()`
- PR #2373 cudf.DataFrame enchancements & Series.values support
- PR #2392 Remove dlpack submodule; make cuDF's Cython API externally accessible
- PR #2430 Updated Java bindings to use the new unary API
- PR #2406 Moved all existing `table` related files to a `legacy/` directory
- PR #2350 Performance related changes to get_dummies
- PR #2420 Remove `cudautils.astype` and replace with `typecast.apply_cast`
- PR #2456 Small improvement to typecast utility
- PR #2458 Fix handling of thirdparty packages in `isort` config
- PR #2459 IO Readers: Consolidate all readers to use `datasource` class
- PR #2475 Exposed type_dispatcher.hpp, nvcategory_util.hpp and wrapper_types.hpp in the include folder
- PR #2484 Enabled building libcudf as a static library
- PR #2453 Streamline CUDA_REL environment variable
- PR #2483 Bundle Boost filesystem dependency in the Java jar
- PR #2486 Java API hash functions
- PR #2481 Adds the ignore_null_keys option to the java api
- PR #2490 Java api: support multiple aggregates for the same column
- PR #2510 Java api: uses table based apply_boolean_mask
- PR #2432 Use pandas formatting for console, html, and latex output
- PR #2573 Bump numba version to 0.45.1
- PR #2606 Fix references to notebooks-contrib

## Bug Fixes

- PR #2086 Fixed quantile api behavior mismatch in series & dataframe
- PR #2128 Add offset param to host buffer readers in java API.
- PR #2145 Work around binops validity checks for java
- PR #2146 Work around unary_math validity checks for java
- PR #2151 Fixes bug in cudf::copy_range where null_count was invalid
- PR #2139 matching to pandas describe behavior & fixing nan values issue
- PR #2161 Implicitly convert unsigned to signed integer types in binops
- PR #2154 CSV Reader: Fix bools misdetected as strings dtype
- PR #2178 Fix bug in rolling bindings where a view of an ephemeral column was being taken
- PR #2180 Fix issue with isort reordering `importorskip` below imports depending on them
- PR #2187 fix to honor dtype when numpy arrays are passed to columnops.as_column
- PR #2190 Fix issue in astype conversion of string column to 'str'
- PR #2208 Fix issue with calling `head()` on one row dataframe
- PR #2229 Propagate exceptions from Cython cdef functions
- PR #2234 Fix issue with local build script not properly building
- PR #2223 Fix CUDA invalid configuration errors reported after loading small compressed ORC files
- PR #2162 Setting is_unique and is_monotonic-related attributes
- PR #2244 Fix ORC RLEv2 delta mode decoding with nonzero residual delta width
- PR #2297 Work around `var/std` unsupported only at debug build
- PR #2302 Fixed java serialization corner case
- PR #2355 Handle float16 in binary operations
- PR #2311 Fix copy behaviour for GenericIndex
- PR #2349 Fix issues with String filter in java API
- PR #2323 Fix groupby on categoricals
- PR #2328 Ensure order is preserved in CategoricalAccessor._set_categories
- PR #2202 Fix issue with unary ops mishandling empty input
- PR #2326 Fix for bug in DLPack when reading multiple columns
- PR #2324 Fix cudf Docker build
- PR #2325 Fix ORC RLEv2 patched base mode decoding with nonzero patch width
- PR #2235 Fix get_dummies to be compatible with dask
- PR #2332 Zero initialize gdf_dtype_extra_info
- PR #2355 Handle float16 in binary operations
- PR #2360 Fix missing dtype handling in cudf.Series & columnops.as_column
- PR #2364 Fix quantile api and other trivial issues around it
- PR #2361 Fixed issue with `codes` of CategoricalIndex
- PR #2357 Fixed inconsistent type of index created with from_pandas vs direct construction
- PR #2389 Fixed Rolling __getattr__ and __getitem__ for offset based windows
- PR #2402 Fixed bug in valid mask computation in cudf::copy_if (apply_boolean_mask)
- PR #2401 Fix to a scalar datetime(of type Days) issue
- PR #2386 Correctly allocate output valids in groupby
- PR #2411 Fixed failures on binary op on single element string column
- PR #2422 Fix Pandas logical binary operation incompatibilites
- PR #2447 Fix CodeCov posting build statuses temporarily
- PR #2450 Fix erroneous null handling in `cudf.DataFrame`'s `apply_rows`
- PR #2470 Fix issues with empty strings and string categories (Java)
- PR #2471 Fix String Column Validity.
- PR #2481 Fix java validity buffer serialization
- PR #2485 Updated bytes calculation to use size_t to avoid overflow in column concat
- PR #2461 Fix groupby multiple aggregations same column
- PR #2514 Fix cudf::drop_nulls threshold handling in Cython
- PR #2516 Fix utilities include paths and meta.yaml header paths
- PR #2517 Fix device memory leak in to_dlpack tensor deleter
- PR #2431 Fix local build generated file ownerships
- PR #2511 Added import of orc, refactored exception handlers to not squash fatal exceptions
- PR #2527 Fix index and column input handling in dask_cudf read_parquet
- PR #2466 Fix `dataframe.query` returning null rows erroneously
- PR #2548 Orc reader: fix non-deterministic data decoding at chunk boundaries
- PR #2557 fix cudautils import in string.py
- PR #2521 Fix casting datetimes from/to the same resolution
- PR #2545 Fix MultiIndexes with datetime levels
- PR #2560 Remove duplicate `dlpack` definition in conda recipe
- PR #2567 Fix ColumnVector.fromScalar issues while dealing with null scalars
- PR #2565 Orc reader: fix incorrect data decoding of int64 data types
- PR #2577 Fix search benchmark compilation error by adding necessary header
- PR #2604 Fix a bug in copying.pyx:_normalize_types that upcasted int32 to int64


# cuDF 0.8.0 (27 June 2019)

## New Features

- PR #1524 Add GPU-accelerated JSON Lines parser with limited feature set
- PR #1569 Add support for Json objects to the JSON Lines reader
- PR #1622 Add Series.loc
- PR #1654 Add cudf::apply_boolean_mask: faster replacement for gdf_apply_stencil
- PR #1487 cython gather/scatter
- PR #1310 Implemented the slice/split functionality.
- PR #1630 Add Python layer to the GPU-accelerated JSON reader
- PR #1745 Add rounding of numeric columns via Numba
- PR #1772 JSON reader: add support for BytesIO and StringIO input
- PR #1527 Support GDF_BOOL8 in readers and writers
- PR #1819 Logical operators (AND, OR, NOT) for libcudf and cuDF
- PR #1813 ORC Reader: Add support for stripe selection
- PR #1828 JSON Reader: add suport for bool8 columns
- PR #1833 Add column iterator with/without nulls
- PR #1665 Add the point-in-polygon GIS function
- PR #1863 Series and Dataframe methods for all and any
- PR #1908 cudf::copy_range and cudf::fill for copying/assigning an index or range to a constant
- PR #1921 Add additional formats for typecasting to/from strings
- PR #1807 Add Series.dropna()
- PR #1987 Allow user defined functions in the form of ptx code to be passed to binops
- PR #1948 Add operator functions like `Series.add()` to DataFrame and Series
- PR #1954 Add skip test argument to GPU build script
- PR #2018 Add bindings for new groupby C++ API
- PR #1984 Add rolling window operations Series.rolling() and DataFrame.rolling()
- PR #1542 Python method and bindings for to_csv
- PR #1995 Add Java API
- PR #1998 Add google benchmark to cudf
- PR #1845 Add cudf::drop_duplicates, DataFrame.drop_duplicates
- PR #1652 Added `Series.where()` feature
- PR #2074 Java Aggregates, logical ops, and better RMM support
- PR #2140 Add a `cudf::transform` function
- PR #2068 Concatenation of different typed columns

## Improvements

- PR #1538 Replacing LesserRTTI with inequality_comparator
- PR #1703 C++: Added non-aggregating `insert` to `concurrent_unordered_map` with specializations to store pairs with a single atomicCAS when possible.
- PR #1422 C++: Added a RAII wrapper for CUDA streams
- PR #1701 Added `unique` method for stringColumns
- PR #1713 Add documentation for Dask-XGBoost
- PR #1666 CSV Reader: Improve performance for files with large number of columns
- PR #1725 Enable the ability to use a single column groupby as its own index
- PR #1759 Add an example showing simultaneous rolling averages to `apply_grouped` documentation
- PR #1746 C++: Remove unused code: `windowed_ops.cu`, `sorting.cu`, `hash_ops.cu`
- PR #1748 C++: Add `bool` nullability flag to `device_table` row operators
- PR #1764 Improve Numerical column: `mean_var` and `mean`
- PR #1767 Speed up Python unit tests
- PR #1770 Added build.sh script, updated CI scripts and documentation
- PR #1739 ORC Reader: Add more pytest coverage
- PR #1696 Added null support in `Series.replace()`.
- PR #1390 Added some basic utility functions for `gdf_column`'s
- PR #1791 Added general column comparison code for testing
- PR #1795 Add printing of git submodule info to `print_env.sh`
- PR #1796 Removing old sort based group by code and gdf_filter
- PR #1811 Added funtions for copying/allocating `cudf::table`s
- PR #1838 Improve columnops.column_empty so that it returns typed columns instead of a generic Column
- PR #1890 Add utils.get_dummies- a pandas-like wrapper around one_hot-encoding
- PR #1823 CSV Reader: default the column type to string for empty dataframes
- PR #1827 Create bindings for scalar-vector binops, and update one_hot_encoding to use them
- PR #1817 Operators now support different sized dataframes as long as they don't share different sized columns
- PR #1855 Transition replace_nulls to new C++ API and update corresponding Cython/Python code
- PR #1858 Add `std::initializer_list` constructor to `column_wrapper`
- PR #1846 C++ type-erased gdf_equal_columns test util; fix gdf_equal_columns logic error
- PR #1390 Added some basic utility functions for `gdf_column`s
- PR #1391 Tidy up bit-resolution-operation and bitmask class code
- PR #1882 Add iloc functionality to MultiIndex dataframes
- PR #1884 Rolling windows: general enhancements and better coverage for unit tests
- PR #1886 support GDF_STRING_CATEGORY columns in apply_boolean_mask, drop_nulls and other libcudf functions
- PR #1896 Improve performance of groupby with levels specified in dask-cudf
- PR #1915 Improve iloc performance for non-contiguous row selection
- PR #1859 Convert read_json into a C++ API
- PR #1919 Rename libcudf namespace gdf to namespace cudf
- PR #1850 Support left_on and right_on for DataFrame merge operator
- PR #1930 Specialize constructor for `cudf::bool8` to cast argument to `bool`
- PR #1938 Add default constructor for `column_wrapper`
- PR #1930 Specialize constructor for `cudf::bool8` to cast argument to `bool`
- PR #1952 consolidate libcudf public API headers in include/cudf
- PR #1949 Improved selection with boolmask using libcudf `apply_boolean_mask`
- PR #1956 Add support for nulls in `query()`
- PR #1973 Update `std::tuple` to `std::pair` in top-most libcudf APIs and C++ transition guide
- PR #1981 Convert read_csv into a C++ API
- PR #1868 ORC Reader: Support row index for speed up on small/medium datasets
- PR #1964 Added support for list-like types in Series.str.cat
- PR #2005 Use HTML5 details tag in bug report issue template
- PR #2003 Removed few redundant unit-tests from test_string.py::test_string_cat
- PR #1944 Groupby design improvements
- PR #2017 Convert `read_orc()` into a C++ API
- PR #2011 Convert `read_parquet()` into a C++ API
- PR #1756 Add documentation "10 Minutes to cuDF and dask_cuDF"
- PR #2034 Adding support for string columns concatenation using "add" binary operator
- PR #2042 Replace old "10 Minutes" guide with new guide for docs build process
- PR #2036 Make library of common test utils to speed up tests compilation
- PR #2022 Facilitating get_dummies to be a high level api too
- PR #2050 Namespace IO readers and add back free-form `read_xxx` functions
- PR #2104 Add a functional ``sort=`` keyword argument to groupby
- PR #2108 Add `find_and_replace` for StringColumn for replacing single values
- PR #1803 cuDF/CuPy interoperability documentation

## Bug Fixes

- PR #1465 Fix for test_orc.py and test_sparse_df.py test failures
- PR #1583 Fix underlying issue in `as_index()` that was causing `Series.quantile()` to fail
- PR #1680 Add errors= keyword to drop() to fix cudf-dask bug
- PR #1651 Fix `query` function on empty dataframe
- PR #1616 Fix CategoricalColumn to access categories by index instead of iteration
- PR #1660 Fix bug in `loc` when indexing with a column name (a string)
- PR #1683 ORC reader: fix timestamp conversion to UTC
- PR #1613 Improve CategoricalColumn.fillna(-1) performance
- PR #1642 Fix failure of CSV_TEST gdf_csv_test.SkiprowsNrows on multiuser systems
- PR #1709 Fix handling of `datetime64[ms]` in `dataframe.select_dtypes`
- PR #1704 CSV Reader: Add support for the plus sign in number fields
- PR #1687 CSV reader: return an empty dataframe for zero size input
- PR #1757 Concatenating columns with null columns
- PR #1755 Add col_level keyword argument to melt
- PR #1758 Fix df.set_index() when setting index from an empty column
- PR #1749 ORC reader: fix long strings of NULL values resulting in incorrect data
- PR #1742 Parquet Reader: Fix index column name to match PANDAS compat
- PR #1782 Update libcudf doc version
- PR #1783 Update conda dependencies
- PR #1786 Maintain the original series name in series.unique output
- PR #1760 CSV Reader: fix segfault when dtype list only includes columns from usecols list
- PR #1831 build.sh: Assuming python is in PATH instead of using PYTHON env var
- PR #1839 Raise an error instead of segfaulting when transposing a DataFrame with StringColumns
- PR #1840 Retain index correctly during merge left_on right_on
- PR #1825 cuDF: Multiaggregation Groupby Failures
- PR #1789 CSV Reader: Fix missing support for specifying `int8` and `int16` dtypes
- PR #1857 Cython Bindings: Handle `bool` columns while calling `column_view_from_NDArrays`
- PR #1849 Allow DataFrame support methods to pass arguments to the methods
- PR #1847 Fixed #1375 by moving the nvstring check into the wrapper function
- PR #1864 Fixing cudf reduction for POWER platform
- PR #1869 Parquet reader: fix Dask timestamps not matching with Pandas (convert to milliseconds)
- PR #1876 add dtype=bool for `any`, `all` to treat integer column correctly
- PR #1875 CSV reader: take NaN values into account in dtype detection
- PR #1873 Add column dtype checking for the all/any methods
- PR #1902 Bug with string iteration in _apply_basic_agg
- PR #1887 Fix for initialization issue in pq_read_arg,orc_read_arg
- PR #1867 JSON reader: add support for null/empty fields, including the 'null' literal
- PR #1891 Fix bug #1750 in string column comparison
- PR #1909 Support of `to_pandas()` of boolean series with null values
- PR #1923 Use prefix removal when two aggs are called on a SeriesGroupBy
- PR #1914 Zero initialize gdf_column local variables
- PR #1959 Add support for comparing boolean Series to scalar
- PR #1966 Ignore index fix in series append
- PR #1967 Compute index __sizeof__ only once for DataFrame __sizeof__
- PR #1977 Support CUDA installation in default system directories
- PR #1982 Fixes incorrect index name after join operation
- PR #1985 Implement `GDF_PYMOD`, a special modulo that follows python's sign rules
- PR #1991 Parquet reader: fix decoding of NULLs
- PR #1990 Fixes a rendering bug in the `apply_grouped` documentation
- PR #1978 Fix for values being filled in an empty dataframe
- PR #2001 Correctly create MultiColumn from Pandas MultiColumn
- PR #2006 Handle empty dataframe groupby construction for dask
- PR #1965 Parquet Reader: Fix duplicate index column when it's already in `use_cols`
- PR #2033 Add pip to conda environment files to fix warning
- PR #2028 CSV Reader: Fix reading of uncompressed files without a recognized file extension
- PR #2073 Fix an issue when gathering columns with NVCategory and nulls
- PR #2053 cudf::apply_boolean_mask return empty column for empty boolean mask
- PR #2066 exclude `IteratorTest.mean_var_output` test from debug build
- PR #2069 Fix JNI code to use read_csv and read_parquet APIs
- PR #2071 Fix bug with unfound transitive dependencies for GTests in Ubuntu 18.04
- PR #2089 Configure Sphinx to render params correctly
- PR #2091 Fix another bug with unfound transitive dependencies for `cudftestutils` in Ubuntu 18.04
- PR #2115 Just apply `--disable-new-dtags` instead of trying to define all the transitive dependencies
- PR #2106 Fix errors in JitCache tests caused by sharing of device memory between processes
- PR #2120 Fix errors in JitCache tests caused by running multiple threads on the same data
- PR #2102 Fix memory leak in groupby
- PR #2113 fixed typo in to_csv code example


# cudf 0.7.2 (16 May 2019)

## New Features

- PR #1735 Added overload for atomicAdd on int64. Streamlined implementation of custom atomic overloads.
- PR #1741 Add MultiIndex concatenation

## Bug Fixes

- PR #1718 Fix issue with SeriesGroupBy MultiIndex in dask-cudf
- PR #1734 Python: fix performance regression for groupby count() aggregations
- PR #1768 Cython: fix handling read only schema buffers in gpuarrow reader


# cudf 0.7.1 (11 May 2019)

## New Features

- PR #1702 Lazy load MultiIndex to return groupby performance to near optimal.

## Bug Fixes

- PR #1708 Fix handling of `datetime64[ms]` in `dataframe.select_dtypes`


# cuDF 0.7.0 (10 May 2019)

## New Features

- PR #982 Implement gdf_group_by_without_aggregations and gdf_unique_indices functions
- PR #1142 Add `GDF_BOOL` column type
- PR #1194 Implement overloads for CUDA atomic operations
- PR #1292 Implemented Bitwise binary ops AND, OR, XOR (&, |, ^)
- PR #1235 Add GPU-accelerated Parquet Reader
- PR #1335 Added local_dict arg in `DataFrame.query()`.
- PR #1282 Add Series and DataFrame.describe()
- PR #1356 Rolling windows
- PR #1381 Add DataFrame._get_numeric_data
- PR #1388 Add CODEOWNERS file to auto-request reviews based on where changes are made
- PR #1396 Add DataFrame.drop method
- PR #1413 Add DataFrame.melt method
- PR #1412 Add DataFrame.pop()
- PR #1419 Initial CSV writer function
- PR #1441 Add Series level cumulative ops (cumsum, cummin, cummax, cumprod)
- PR #1420 Add script to build and test on a local gpuCI image
- PR #1440 Add DatetimeColumn.min(), DatetimeColumn.max()
- PR #1455 Add Series.Shift via Numba kernel
- PR #1441 Add Series level cumulative ops (cumsum, cummin, cummax, cumprod)
- PR #1461 Add Python coverage test to gpu build
- PR #1445 Parquet Reader: Add selective reading of rows and row group
- PR #1532 Parquet Reader: Add support for INT96 timestamps
- PR #1516 Add Series and DataFrame.ndim
- PR #1556 Add libcudf C++ transition guide
- PR #1466 Add GPU-accelerated ORC Reader
- PR #1565 Add build script for nightly doc builds
- PR #1508 Add Series isna, isnull, and notna
- PR #1456 Add Series.diff() via Numba kernel
- PR #1588 Add Index `astype` typecasting
- PR #1301 MultiIndex support
- PR #1599 Level keyword supported in groupby
- PR #929 Add support operations to dataframe
- PR #1609 Groupby accept list of Series
- PR #1658 Support `group_keys=True` keyword in groupby method

## Improvements

- PR #1531 Refactor closures as private functions in gpuarrow
- PR #1404 Parquet reader page data decoding speedup
- PR #1076 Use `type_dispatcher` in join, quantiles, filter, segmented sort, radix sort and hash_groupby
- PR #1202 Simplify README.md
- PR #1149 CSV Reader: Change convertStrToValue() functions to `__device__` only
- PR #1238 Improve performance of the CUDA trie used in the CSV reader
- PR #1245 Use file cache for JIT kernels
- PR #1278 Update CONTRIBUTING for new conda environment yml naming conventions
- PR #1163 Refactored UnaryOps. Reduced API to two functions: `gdf_unary_math` and `gdf_cast`. Added `abs`, `-`, and `~` ops. Changed bindings to Cython
- PR #1284 Update docs version
- PR #1287 add exclude argument to cudf.select_dtype function
- PR #1286 Refactor some of the CSV Reader kernels into generic utility functions
- PR #1291 fillna in `Series.to_gpu_array()` and `Series.to_array()` can accept the scalar too now.
- PR #1005 generic `reduction` and `scan` support
- PR #1349 Replace modernGPU sort join with thrust.
- PR #1363 Add a dataframe.mean(...) that raises NotImplementedError to satisfy `dask.dataframe.utils.is_dataframe_like`
- PR #1319 CSV Reader: Use column wrapper for gdf_column output alloc/dealloc
- PR #1376 Change series quantile default to linear
- PR #1399 Replace CFFI bindings for NVTX functions with Cython bindings
- PR #1389 Refactored `set_null_count()`
- PR #1386 Added macros `GDF_TRY()`, `CUDF_TRY()` and `ASSERT_CUDF_SUCCEEDED()`
- PR #1435 Rework CMake and conda recipes to depend on installed libraries
- PR #1391 Tidy up bit-resolution-operation and bitmask class code
- PR #1439 Add cmake variable to enable compiling CUDA code with -lineinfo
- PR #1462 Add ability to read parquet files from arrow::io::RandomAccessFile
- PR #1453 Convert CSV Reader CFFI to Cython
- PR #1479 Convert Parquet Reader CFFI to Cython
- PR #1397 Add a utility function for producing an overflow-safe kernel launch grid configuration
- PR #1382 Add GPU parsing of nested brackets to cuIO parsing utilities
- PR #1481 Add cudf::table constructor to allocate a set of `gdf_column`s
- PR #1484 Convert GroupBy CFFI to Cython
- PR #1463 Allow and default melt keyword argument var_name to be None
- PR #1486 Parquet Reader: Use device_buffer rather than device_ptr
- PR #1525 Add cudatoolkit conda dependency
- PR #1520 Renamed `src/dataframe` to `src/table` and moved `table.hpp`. Made `types.hpp` to be type declarations only.
- PR #1492 Convert transpose CFFI to Cython
- PR #1495 Convert binary and unary ops CFFI to Cython
- PR #1503 Convert sorting and hashing ops CFFI to Cython
- PR #1522 Use latest release version in update-version CI script
- PR #1533 Remove stale join CFFI, fix memory leaks in join Cython
- PR #1521 Added `row_bitmask` to compute bitmask for rows of a table. Merged `valids_ops.cu` and `bitmask_ops.cu`
- PR #1553 Overload `hash_row` to avoid using intial hash values. Updated `gdf_hash` to select between overloads
- PR #1585 Updated `cudf::table` to maintain own copy of wrapped `gdf_column*`s
- PR #1559 Add `except +` to all Cython function definitions to catch C++ exceptions properly
- PR #1617 `has_nulls` and `column_dtypes` for `cudf::table`
- PR #1590 Remove CFFI from the build / install process entirely
- PR #1536 Convert gpuarrow CFFI to Cython
- PR #1655 Add `Column._pointer` as a way to access underlying `gdf_column*` of a `Column`
- PR #1655 Update readme conda install instructions for cudf version 0.6 and 0.7


## Bug Fixes

- PR #1233 Fix dtypes issue while adding the column to `str` dataframe.
- PR #1254 CSV Reader: fix data type detection for floating-point numbers in scientific notation
- PR #1289 Fix looping over each value instead of each category in concatenation
- PR #1293 Fix Inaccurate error message in join.pyx
- PR #1308 Add atomicCAS overload for `int8_t`, `int16_t`
- PR #1317 Fix catch polymorphic exception by reference in ipc.cu
- PR #1325 Fix dtype of null bitmasks to int8
- PR #1326 Update build documentation to use -DCMAKE_CXX11_ABI=ON
- PR #1334 Add "na_position" argument to CategoricalColumn sort_by_values
- PR #1321 Fix out of bounds warning when checking Bzip2 header
- PR #1359 Add atomicAnd/Or/Xor for integers
- PR #1354 Fix `fillna()` behaviour when replacing values with different dtypes
- PR #1347 Fixed core dump issue while passing dict_dtypes without column names in `cudf.read_csv()`
- PR #1379 Fixed build failure caused due to error: 'col_dtype' may be used uninitialized
- PR #1392 Update cudf Dockerfile and package_versions.sh
- PR #1385 Added INT8 type to `_schema_to_dtype` for use in GpuArrowReader
- PR #1393 Fixed a bug in `gdf_count_nonzero_mask()` for the case of 0 bits to count
- PR #1395 Update CONTRIBUTING to use the environment variable CUDF_HOME
- PR #1416 Fix bug at gdf_quantile_exact and gdf_quantile_appox
- PR #1421 Fix remove creation of series multiple times during `add_column()`
- PR #1405 CSV Reader: Fix memory leaks on read_csv() failure
- PR #1328 Fix CategoricalColumn to_arrow() null mask
- PR #1433 Fix NVStrings/categories includes
- PR #1432 Update NVStrings to 0.7.* to coincide with 0.7 development
- PR #1483 Modify CSV reader to avoid cropping blank quoted characters in non-string fields
- PR #1446 Merge 1275 hotfix from master into branch-0.7
- PR #1447 Fix legacy groupby apply docstring
- PR #1451 Fix hash join estimated result size is not correct
- PR #1454 Fix local build script improperly change directory permissions
- PR #1490 Require Dask 1.1.0+ for `is_dataframe_like` test or skip otherwise.
- PR #1491 Use more specific directories & groups in CODEOWNERS
- PR #1497 Fix Thrust issue on CentOS caused by missing default constructor of host_vector elements
- PR #1498 Add missing include guard to device_atomics.cuh and separated DEVICE_ATOMICS_TEST
- PR #1506 Fix csv-write call to updated NVStrings method
- PR #1510 Added nvstrings `fillna()` function
- PR #1507 Parquet Reader: Default string data to GDF_STRING
- PR #1535 Fix doc issue to ensure correct labelling of cudf.series
- PR #1537 Fix `undefined reference` link error in HashPartitionTest
- PR #1548 Fix ci/local/build.sh README from using an incorrect image example
- PR #1551 CSV Reader: Fix integer column name indexing
- PR #1586 Fix broken `scalar_wrapper::operator==`
- PR #1591 ORC/Parquet Reader: Fix missing import for FileNotFoundError exception
- PR #1573 Parquet Reader: Fix crash due to clash with ORC reader datasource
- PR #1607 Revert change of `column.to_dense_buffer` always return by copy for performance concerns
- PR #1618 ORC reader: fix assert & data output when nrows/skiprows isn't aligned to stripe boundaries
- PR #1631 Fix failure of TYPES_TEST on some gcc-7 based systems.
- PR #1641 CSV Reader: Fix skip_blank_lines behavior with Windows line terminators (\r\n)
- PR #1648 ORC reader: fix non-deterministic output when skiprows is non-zero
- PR #1676 Fix groupby `as_index` behaviour with `MultiIndex`
- PR #1659 Fix bug caused by empty groupbys and multiindex slicing throwing exceptions
- PR #1656 Correct Groupby failure in dask when un-aggregable columns are left in dataframe.
- PR #1689 Fix groupby performance regression
- PR #1694 Add Cython as a runtime dependency since it's required in `setup.py`


# cuDF 0.6.1 (25 Mar 2019)

## Bug Fixes

- PR #1275 Fix CentOS exception in DataFrame.hash_partition from using value "returned" by a void function


# cuDF 0.6.0 (22 Mar 2019)

## New Features

- PR #760 Raise `FileNotFoundError` instead of `GDF_FILE_ERROR` in `read_csv` if the file does not exist
- PR #539 Add Python bindings for replace function
- PR #823 Add Doxygen configuration to enable building HTML documentation for libcudf C/C++ API
- PR #807 CSV Reader: Add byte_range parameter to specify the range in the input file to be read
- PR #857 Add Tail method for Series/DataFrame and update Head method to use iloc
- PR #858 Add series feature hashing support
- PR #871 CSV Reader: Add support for NA values, including user specified strings
- PR #893 Adds PyArrow based parquet readers / writers to Python, fix category dtype handling, fix arrow ingest buffer size issues
- PR #867 CSV Reader: Add support for ignoring blank lines and comment lines
- PR #887 Add Series digitize method
- PR #895 Add Series groupby
- PR #898 Add DataFrame.groupby(level=0) support
- PR #920 Add feather, JSON, HDF5 readers / writers from PyArrow / Pandas
- PR #888 CSV Reader: Add prefix parameter for column names, used when parsing without a header
- PR #913 Add DLPack support: convert between cuDF DataFrame and DLTensor
- PR #939 Add ORC reader from PyArrow
- PR #918 Add Series.groupby(level=0) support
- PR #906 Add binary and comparison ops to DataFrame
- PR #958 Support unary and binary ops on indexes
- PR #964 Add `rename` method to `DataFrame`, `Series`, and `Index`
- PR #985 Add `Series.to_frame` method
- PR #985 Add `drop=` keyword to reset_index method
- PR #994 Remove references to pygdf
- PR #990 Add external series groupby support
- PR #988 Add top-level merge function to cuDF
- PR #992 Add comparison binaryops to DateTime columns
- PR #996 Replace relative path imports with absolute paths in tests
- PR #995 CSV Reader: Add index_col parameter to specify the column name or index to be used as row labels
- PR #1004 Add `from_gpu_matrix` method to DataFrame
- PR #997 Add property index setter
- PR #1007 Replace relative path imports with absolute paths in cudf
- PR #1013 select columns with df.columns
- PR #1016 Rename Series.unique_count() to nunique() to match pandas API
- PR #947 Prefixsum to handle nulls and float types
- PR #1029 Remove rest of relative path imports
- PR #1021 Add filtered selection with assignment for Dataframes
- PR #872 Adding NVCategory support to cudf apis
- PR #1052 Add left/right_index and left/right_on keywords to merge
- PR #1091 Add `indicator=` and `suffixes=` keywords to merge
- PR #1107 Add unsupported keywords to Series.fillna
- PR #1032 Add string support to cuDF python
- PR #1136 Removed `gdf_concat`
- PR #1153 Added function for getting the padded allocation size for valid bitmask
- PR #1148 Add cudf.sqrt for dataframes and Series
- PR #1159 Add Python bindings for libcudf dlpack functions
- PR #1155 Add __array_ufunc__ for DataFrame and Series for sqrt
- PR #1168 to_frame for series accepts a name argument


## Improvements

- PR #1218 Add dask-cudf page to API docs
- PR #892 Add support for heterogeneous types in binary ops with JIT
- PR #730 Improve performance of `gdf_table` constructor
- PR #561 Add Doxygen style comments to Join CUDA functions
- PR #813 unified libcudf API functions by replacing gpu_ with gdf_
- PR #822 Add support for `__cuda_array_interface__` for ingest
- PR #756 Consolidate common helper functions from unordered map and multimap
- PR #753 Improve performance of groupby sum and average, especially for cases with few groups.
- PR #836 Add ingest support for arrow chunked arrays in Column, Series, DataFrame creation
- PR #763 Format doxygen comments for csv_read_arg struct
- PR #532 CSV Reader: Use type dispatcher instead of switch block
- PR #694 Unit test utilities improvements
- PR #878 Add better indexing to Groupby
- PR #554 Add `empty` method and `is_monotonic` attribute to `Index`
- PR #1040 Fixed up Doxygen comment tags
- PR #909 CSV Reader: Avoid host->device->host copy for header row data
- PR #916 Improved unit testing and error checking for `gdf_column_concat`
- PR #941 Replace `numpy` call in `Series.hash_encode` with `numba`
- PR #942 Added increment/decrement operators for wrapper types
- PR #943 Updated `count_nonzero_mask` to return `num_rows` when the mask is null
- PR #952 Added trait to map C++ type to `gdf_dtype`
- PR #966 Updated RMM submodule.
- PR #998 Add IO reader/writer modules to API docs, fix for missing cudf.Series docs
- PR #1017 concatenate along columns for Series and DataFrames
- PR #1002 Support indexing a dataframe with another boolean dataframe
- PR #1018 Better concatenation for Series and Dataframes
- PR #1036 Use Numpydoc style docstrings
- PR #1047 Adding gdf_dtype_extra_info to gdf_column_view_augmented
- PR #1054 Added default ctor to SerialTrieNode to overcome Thrust issue in CentOS7 + CUDA10
- PR #1024 CSV Reader: Add support for hexadecimal integers in integral-type columns
- PR #1033 Update `fillna()` to use libcudf function `gdf_replace_nulls`
- PR #1066 Added inplace assignment for columns and select_dtypes for dataframes
- PR #1026 CSV Reader: Change the meaning and type of the quoting parameter to match Pandas
- PR #1100 Adds `CUDF_EXPECTS` error-checking macro
- PR #1092 Fix select_dtype docstring
- PR #1111 Added cudf::table
- PR #1108 Sorting for datetime columns
- PR #1120 Return a `Series` (not a `Column`) from `Series.cat.set_categories()`
- PR #1128 CSV Reader: The last data row does not need to be line terminated
- PR #1183 Bump Arrow version to 0.12.1
- PR #1208 Default to CXX11_ABI=ON
- PR #1252 Fix NVStrings dependencies for cuda 9.2 and 10.0
- PR #2037 Optimize the existing `gather` and `scatter` routines in `libcudf`

## Bug Fixes

- PR #821 Fix flake8 issues revealed by flake8 update
- PR #808 Resolved renamed `d_columns_valids` variable name
- PR #820 CSV Reader: fix the issue where reader adds additional rows when file uses \r\n as a line terminator
- PR #780 CSV Reader: Fix scientific notation parsing and null values for empty quotes
- PR #815 CSV Reader: Fix data parsing when tabs are present in the input CSV file
- PR #850 Fix bug where left joins where the left df has 0 rows causes a crash
- PR #861 Fix memory leak by preserving the boolean mask index
- PR #875 Handle unnamed indexes in to/from arrow functions
- PR #877 Fix ingest of 1 row arrow tables in from arrow function
- PR #876 Added missing `<type_traits>` include
- PR #889 Deleted test_rmm.py which has now moved to RMM repo
- PR #866 Merge v0.5.1 numpy ABI hotfix into 0.6
- PR #917 value_counts return int type on empty columns
- PR #611 Renamed `gdf_reduce_optimal_output_size()` -> `gdf_reduction_get_intermediate_output_size()`
- PR #923 fix index for negative slicing for cudf dataframe and series
- PR #927 CSV Reader: Fix category GDF_CATEGORY hashes not being computed properly
- PR #921 CSV Reader: Fix parsing errors with delim_whitespace, quotations in the header row, unnamed columns
- PR #933 Fix handling objects of all nulls in series creation
- PR #940 CSV Reader: Fix an issue where the last data row is missing when using byte_range
- PR #945 CSV Reader: Fix incorrect datetime64 when milliseconds or space separator are used
- PR #959 Groupby: Problem with column name lookup
- PR #950 Converting dataframe/recarry with non-contiguous arrays
- PR #963 CSV Reader: Fix another issue with missing data rows when using byte_range
- PR #999 Fix 0 sized kernel launches and empty sort_index exception
- PR #993 Fix dtype in selecting 0 rows from objects
- PR #1009 Fix performance regression in `to_pandas` method on DataFrame
- PR #1008 Remove custom dask communication approach
- PR #1001 CSV Reader: Fix a memory access error when reading a large (>2GB) file with date columns
- PR #1019 Binary Ops: Fix error when one input column has null mask but other doesn't
- PR #1014 CSV Reader: Fix false positives in bool value detection
- PR #1034 CSV Reader: Fix parsing floating point precision and leading zero exponents
- PR #1044 CSV Reader: Fix a segfault when byte range aligns with a page
- PR #1058 Added support for `DataFrame.loc[scalar]`
- PR #1060 Fix column creation with all valid nan values
- PR #1073 CSV Reader: Fix an issue where a column name includes the return character
- PR #1090 Updating Doxygen Comments
- PR #1080 Fix dtypes returned from loc / iloc because of lists
- PR #1102 CSV Reader: Minor fixes and memory usage improvements
- PR #1174: Fix release script typo
- PR #1137 Add prebuild script for CI
- PR #1118 Enhanced the `DataFrame.from_records()` feature
- PR #1129 Fix join performance with index parameter from using numpy array
- PR #1145 Issue with .agg call on multi-column dataframes
- PR #908 Some testing code cleanup
- PR #1167 Fix issue with null_count not being set after inplace fillna()
- PR #1184 Fix iloc performance regression
- PR #1185 Support left_on/right_on and also on=str in merge
- PR #1200 Fix allocating bitmasks with numba instead of rmm in allocate_mask function
- PR #1213 Fix bug with csv reader requesting subset of columns using wrong datatype
- PR #1223 gpuCI: Fix label on rapidsai channel on gpu build scripts
- PR #1242 Add explicit Thrust exec policy to fix NVCATEGORY_TEST segfault on some platforms
- PR #1246 Fix categorical tests that failed due to bad implicit type conversion
- PR #1255 Fix overwriting conda package main label uploads
- PR #1259 Add dlpack includes to pip build


# cuDF 0.5.1 (05 Feb 2019)

## Bug Fixes

- PR #842 Avoid using numpy via cimport to prevent ABI issues in Cython compilation


# cuDF 0.5.0 (28 Jan 2019)

## New Features

- PR #722 Add bzip2 decompression support to `read_csv()`
- PR #693 add ZLIB-based GZIP/ZIP support to `read_csv_strings()`
- PR #411 added null support to gdf_order_by (new API) and cudf_table::sort
- PR #525 Added GitHub Issue templates for bugs, documentation, new features, and questions
- PR #501 CSV Reader: Add support for user-specified decimal point and thousands separator to read_csv_strings()
- PR #455 CSV Reader: Add support for user-specified decimal point and thousands separator to read_csv()
- PR #439 add `DataFrame.drop` method similar to pandas
- PR #356 add `DataFrame.transpose` method and `DataFrame.T` property similar to pandas
- PR #505 CSV Reader: Add support for user-specified boolean values
- PR #350 Implemented Series replace function
- PR #490 Added print_env.sh script to gather relevant environment details when reporting cuDF issues
- PR #474 add ZLIB-based GZIP/ZIP support to `read_csv()`
- PR #547 Added melt similar to `pandas.melt()`
- PR #491 Add CI test script to check for updates to CHANGELOG.md in PRs
- PR #550 Add CI test script to check for style issues in PRs
- PR #558 Add CI scripts for cpu-based conda and gpu-based test builds
- PR #524 Add Boolean Indexing
- PR #564 Update python `sort_values` method to use updated libcudf `gdf_order_by` API
- PR #509 CSV Reader: Input CSV file can now be passed in as a text or a binary buffer
- PR #607 Add `__iter__` and iteritems to DataFrame class
- PR #643 added a new api gdf_replace_nulls that allows a user to replace nulls in a column

## Improvements

- PR #426 Removed sort-based groupby and refactored existing groupby APIs. Also improves C++/CUDA compile time.
- PR #461 Add `CUDF_HOME` variable in README.md to replace relative pathing.
- PR #472 RMM: Created centralized rmm::device_vector alias and rmm::exec_policy
- PR #500 Improved the concurrent hash map class to support partitioned (multi-pass) hash table building.
- PR #454 Improve CSV reader docs and examples
- PR #465 Added templated C++ API for RMM to avoid explicit cast to `void**`
- PR #513 `.gitignore` tweaks
- PR #521 Add `assert_eq` function for testing
- PR #502 Simplify Dockerfile for local dev, eliminate old conda/pip envs
- PR #549 Adds `-rdynamic` compiler flag to nvcc for Debug builds
- PR #472 RMM: Created centralized rmm::device_vector alias and rmm::exec_policy
- PR #577 Added external C++ API for scatter/gather functions
- PR #500 Improved the concurrent hash map class to support partitioned (multi-pass) hash table building
- PR #583 Updated `gdf_size_type` to `int`
- PR #500 Improved the concurrent hash map class to support partitioned (multi-pass) hash table building
- PR #617 Added .dockerignore file. Prevents adding stale cmake cache files to the docker container
- PR #658 Reduced `JOIN_TEST` time by isolating overflow test of hash table size computation
- PR #664 Added Debuging instructions to README
- PR #651 Remove noqa marks in `__init__.py` files
- PR #671 CSV Reader: uncompressed buffer input can be parsed without explicitly specifying compression as None
- PR #684 Make RMM a submodule
- PR #718 Ensure sum, product, min, max methods pandas compatibility on empty datasets
- PR #720 Refactored Index classes to make them more Pandas-like, added CategoricalIndex
- PR #749 Improve to_arrow and from_arrow Pandas compatibility
- PR #766 Remove TravisCI references, remove unused variables from CMake, fix ARROW_VERSION in Cmake
- PR #773 Add build-args back to Dockerfile and handle dependencies based on environment yml file
- PR #781 Move thirdparty submodules to root and symlink in /cpp
- PR #843 Fix broken cudf/python API examples, add new methods to the API index

## Bug Fixes

- PR #569 CSV Reader: Fix days being off-by-one when parsing some dates
- PR #531 CSV Reader: Fix incorrect parsing of quoted numbers
- PR #465 Added templated C++ API for RMM to avoid explicit cast to `void**`
- PR #473 Added missing <random> include
- PR #478 CSV Reader: Add api support for auto column detection, header, mangle_dupe_cols, usecols
- PR #495 Updated README to correct where cffi pytest should be executed
- PR #501 Fix the intermittent segfault caused by the `thousands` and `compression` parameters in the csv reader
- PR #502 Simplify Dockerfile for local dev, eliminate old conda/pip envs
- PR #512 fix bug for `on` parameter in `DataFrame.merge` to allow for None or single column name
- PR #511 Updated python/cudf/bindings/join.pyx to fix cudf merge printing out dtypes
- PR #513 `.gitignore` tweaks
- PR #521 Add `assert_eq` function for testing
- PR #537 Fix CMAKE_CUDA_STANDARD_REQURIED typo in CMakeLists.txt
- PR #447 Fix silent failure in initializing DataFrame from generator
- PR #545 Temporarily disable csv reader thousands test to prevent segfault (test re-enabled in PR #501)
- PR #559 Fix Assertion error while using `applymap` to change the output dtype
- PR #575 Update `print_env.sh` script to better handle missing commands
- PR #612 Prevent an exception from occuring with true division on integer series.
- PR #630 Fix deprecation warning for `pd.core.common.is_categorical_dtype`
- PR #622 Fix Series.append() behaviour when appending values with different numeric dtype
- PR #603 Fix error while creating an empty column using None.
- PR #673 Fix array of strings not being caught in from_pandas
- PR #644 Fix return type and column support of dataframe.quantile()
- PR #634 Fix create `DataFrame.from_pandas()` with numeric column names
- PR #654 Add resolution check for GDF_TIMESTAMP in Join
- PR #648 Enforce one-to-one copy required when using `numba>=0.42.0`
- PR #645 Fix cmake build type handling not setting debug options when CMAKE_BUILD_TYPE=="Debug"
- PR #669 Fix GIL deadlock when launching multiple python threads that make Cython calls
- PR #665 Reworked the hash map to add a way to report the destination partition for a key
- PR #670 CMAKE: Fix env include path taking precedence over libcudf source headers
- PR #674 Check for gdf supported column types
- PR #677 Fix 'gdf_csv_test_Dates' gtest failure due to missing nrows parameter
- PR #604 Fix the parsing errors while reading a csv file using `sep` instead of `delimiter`.
- PR #686 Fix converting nulls to NaT values when converting Series to Pandas/Numpy
- PR #689 CSV Reader: Fix behavior with skiprows+header to match pandas implementation
- PR #691 Fixes Join on empty input DFs
- PR #706 CSV Reader: Fix broken dtype inference when whitespace is in data
- PR #717 CSV reader: fix behavior when parsing a csv file with no data rows
- PR #724 CSV Reader: fix build issue due to parameter type mismatch in a std::max call
- PR #734 Prevents reading undefined memory in gpu_expand_mask_bits numba kernel
- PR #747 CSV Reader: fix an issue where CUDA allocations fail with some large input files
- PR #750 Fix race condition for handling NVStrings in CMake
- PR #719 Fix merge column ordering
- PR #770 Fix issue where RMM submodule pointed to wrong branch and pin other to correct branches
- PR #778 Fix hard coded ABI off setting
- PR #784 Update RMM submodule commit-ish and pip paths
- PR #794 Update `rmm::exec_policy` usage to fix segmentation faults when used as temprory allocator.
- PR #800 Point git submodules to branches of forks instead of exact commits


# cuDF 0.4.0 (05 Dec 2018)

## New Features

- PR #398 add pandas-compatible `DataFrame.shape()` and `Series.shape()`
- PR #394 New documentation feature "10 Minutes to cuDF"
- PR #361 CSV Reader: Add support for strings with delimiters

## Improvements

 - PR #436 Improvements for type_dispatcher and wrapper structs
 - PR #429 Add CHANGELOG.md (this file)
 - PR #266 use faster CUDA-accelerated DataFrame column/Series concatenation.
 - PR #379 new C++ `type_dispatcher` reduces code complexity in supporting many data types.
 - PR #349 Improve performance for creating columns from memoryview objects
 - PR #445 Update reductions to use type_dispatcher. Adds integer types support to sum_of_squares.
 - PR #448 Improve installation instructions in README.md
 - PR #456 Change default CMake build to Release, and added option for disabling compilation of tests

## Bug Fixes

 - PR #444 Fix csv_test CUDA too many resources requested fail.
 - PR #396 added missing output buffer in validity tests for groupbys.
 - PR #408 Dockerfile updates for source reorganization
 - PR #437 Add cffi to Dockerfile conda env, fixes "cannot import name 'librmm'"
 - PR #417 Fix `map_test` failure with CUDA 10
 - PR #414 Fix CMake installation include file paths
 - PR #418 Properly cast string dtypes to programmatic dtypes when instantiating columns
 - PR #427 Fix and tests for Concatenation illegal memory access with nulls


# cuDF 0.3.0 (23 Nov 2018)

## New Features

 - PR #336 CSV Reader string support

## Improvements

 - PR #354 source code refactored for better organization. CMake build system overhaul. Beginning of transition to Cython bindings.
 - PR #290 Add support for typecasting to/from datetime dtype
 - PR #323 Add handling pyarrow boolean arrays in input/out, add tests
 - PR #325 GDF_VALIDITY_UNSUPPORTED now returned for algorithms that don't support non-empty valid bitmasks
 - PR #381 Faster InputTooLarge Join test completes in ms rather than minutes.
 - PR #373 .gitignore improvements
 - PR #367 Doc cleanup & examples for DataFrame methods
 - PR #333 Add Rapids Memory Manager documentation
 - PR #321 Rapids Memory Manager adds file/line location logging and convenience macros
 - PR #334 Implement DataFrame `__copy__` and `__deepcopy__`
 - PR #271 Add NVTX ranges to pygdf
 - PR #311 Document system requirements for conda install

## Bug Fixes

 - PR #337 Retain index on `scale()` function
 - PR #344 Fix test failure due to PyArrow 0.11 Boolean handling
 - PR #364 Remove noexcept from managed_allocator;  CMakeLists fix for NVstrings
 - PR #357 Fix bug that made all series be considered booleans for indexing
 - PR #351 replace conda env configuration for developers
 - PRs #346 #360 Fix CSV reading of negative numbers
 - PR #342 Fix CMake to use conda-installed nvstrings
 - PR #341 Preserve categorical dtype after groupby aggregations
 - PR #315 ReadTheDocs build update to fix missing libcuda.so
 - PR #320 FIX out-of-bounds access error in reductions.cu
 - PR #319 Fix out-of-bounds memory access in libcudf count_valid_bits
 - PR #303 Fix printing empty dataframe


# cuDF 0.2.0 and cuDF 0.1.0

These were initial releases of cuDF based on previously separate pyGDF and libGDF libraries.<|MERGE_RESOLUTION|>--- conflicted
+++ resolved
@@ -21,12 +21,9 @@
 - PR #3431 Port NVStrings translate to cudf strings column
 - PR #3587 Merge CHECK_STREAM & CUDA_CHECK_LAST to CHECK_CUDA
 - PR #3402 Define and implement new quantiles APIs
-<<<<<<< HEAD
-- PR #3639 Define and implement `nans_to_null`
-=======
 - PR #3612 Add ability to customize the JIT kernel cache path
 - PR #3641 Remove duplicate definitions of CUDA_DEVICE_CALLABLE
->>>>>>> cb089966
+- PR #3639 Define and implement `nans_to_nulls`
 
 ## Bug Fixes
 
