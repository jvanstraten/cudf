--- conflicted
+++ resolved
@@ -115,11 +115,8 @@
 - PR #4137 Update Java for mutating fill and rolling window changes
 - PR #4141 Fix NVStrings test_convert failure in 10.2 build
 - PR #4158 Fix merge issue with empty table return if one of the two tables are empty
-<<<<<<< HEAD
 - PR #4162 Properly handle no index metadata generation for to_parquet
-=======
 - PR #4155 Update groupby group_offsets size and fix unnecessary device dispatch.
->>>>>>> 499fb0b9
 
 
 # cuDF 0.12.0 (04 Feb 2020)
