--- conflicted
+++ resolved
@@ -5,14 +5,11 @@
 - PR #2111 IO Readers: Support memory buffer, file-like object, and URL inputs
 - PR #2012 Add `reindex()` to DataFrame and Series
 - PR #2098 Align DataFrame and Series indices before executing binary ops
-<<<<<<< HEAD
-- PR #2164 Use merge for MultiIndex search
-=======
 - PR #2160 Merge `dask-cudf` codebase into `cudf` repo
 - PR #2149 CSV Reader: Add `hex` dtype for explicit hexadecimal parsing
 - PR #2158 CSV Reader: Support single, non-list/dict argument for `dtype`
 - PR #2171 Add CodeCov integration, fix doc version, make --skip-tests work when invoking with source
->>>>>>> 068c4a82
+- PR #2164 Use merge for MultiIndex search
 
 ## Improvements
 
