# cuDF 0.11.0 (Date TBD)

## New Features

- PR #2930 JSON Reader: Support ARROW_RANDOM_FILE input
- PR #2987 Add `inplace` arg to `DataFrame.reset_index` and `Series`
- PR #3129 Add strings column factory from `std::vector`s
- PR #3054 Add parquet reader support for decimal data types
- PR #3025 Move search files to legacy
- PR #3094 Adding `any` and `all` support from libcudf
<<<<<<< HEAD
- PR 
=======
- PR #3130 Define and implement new `column_wrapper`
>>>>>>> 60aa78ca


## Improvements

- PR #2904 Move gpu decompressors to cudf::io namespace
- PR #2977 Moved old C++ test utilities to legacy directory.
- PR #2965 Fix slow orc reader perf with large uncompressed blocks
- PR #2995 Move JIT type utilities to legacy directory
- PR #2927 Add ``Table`` and ``TableView`` extension classes that wrap legacy cudf::table
- PR #3005 Renames `cudf::exp` namespace to `cudf::experimental`
- PR #3008 Make safe versions of `is_null` and `is_valid` in `column_device_view`
- PR #3027 Move copying.hpp and related source to legacy folder
- PR #3014 Snappy decompression optimizations
- PR #3032 Use `asarray` to coerce indices to a NumPy array
- PR #2996 IO Readers: Replace `cuio::device_buffer` with `rmm::device_buffer`
- PR #3092 Implicitly init RMM if Java allocates before init
- PR #3029 Update gdf_ numeric types with stdint and move to cudf namespace
- PR #3070 Move functions.h and related source to legacy
- PR #2951 Allow set_index to handle a list of column names
- PR #3067 Java method to return size of device memory buffer
- PR #3083 Improved some binary operation tests to include null testing.
- PR #3071 Move cuIO to legacy
- PR #3126 Round 2 of snappy decompression optimizations
<<<<<<< HEAD
- PR #3143 Define and implement new copying APIs `slice` and `split`
=======
- PR #3046 Define and implement new copying APIs `empty_like` and `allocate_like`
- PR #3128 Support MultiIndex in DataFrame.join
>>>>>>> 60aa78ca

## Bug Fixes

- PR #3048 Support for zero columned tables
- PR #3030 Fix snappy decoding regression in PR #3014
- PR #3041 Fixed exp to experimental namespace name change issue
- PR #3060 Move copying.hpp includes to legacy
- PR #3141 Java fix for relocated IO headers
- PR #3149 Rename column_wrapper.cuh to column_wrapper.hpp


# cuDF 0.10.0 (Date TBD)

## New Features

- PR #2423 Added `groupby.quantile()`
- PR #2522 Add Java bindings for NVStrings backed upper and lower case mutators
- PR #2605 Added Sort based groupby in libcudf
- PR #2607 Add Java bindings for parsing JSON
- PR #2629 Add dropna= parameter to groupby
- PR #2585 ORC & Parquet Readers: Remove millisecond timestamp restriction
- PR #2507 Add GPU-accelerated ORC Writer
- PR #2559 Add Series.tolist()
- PR #2653 Add Java bindings for rolling window operations
- PR #2480 Merge `custreamz` codebase into `cudf` repo
- PR #2674 Add __contains__ for Index/Series/Column
- PR #2635 Add support to read from remote and cloud sources like s3, gcs, hdfs
- PR #2722 Add Java bindings for NVTX ranges
- PR #2702 Add make_bool to dataset generation functions
- PR #2394 Move `rapidsai/custrings` into `cudf`
- PR #2734 Final sync of custrings source into cudf
- PR #2724 Add libcudf support for __contains__
- PR #2777 Add python bindings for porter stemmer measure functionality
- PR #2781 Add issorted to is_monotonic
- PR #2685 Add cudf::scatter_to_tables and cython binding
- PR #2743 Add Java bindings for NVStrings timestamp2long as part of String ColumnVector casting
- PR #2785 Add nvstrings Python docs
- PR #2786 Add benchmarks option to root build.sh
- PR #2802 Add `cudf::repeat()` and `cudf.Series.repeat()`
- PR #2773 Add Fisher's unbiased kurtosis and skew for Series/DataFrame
- PR #2748 Parquet Reader: Add option to specify loading of PANDAS index
- PR #2807 Add scatter_by_map to DataFrame python API
- PR #2836 Add nvstrings.code_points method
- PR #2844 Add Series/DataFrame notnull
- PR #2858 Add GTest type list utilities
- PR #2870 Add support for grouping by Series of arbitrary length
- PR #2719 Series covariance and Pearson correlation
- PR #2207 Beginning of libcudf overhaul: introduce new column and table types
- PR #2869 Add `cudf.CategoricalDtype`
- PR #2838 CSV Reader: Support ARROW_RANDOM_FILE input
- PR #2655 CuPy-based Series and Dataframe .values property
- PR #2803 Added `edit_distance_matrix()` function to calculate pairwise edit distance for each string on a given nvstrings object.
- PR #2811 Start of cudf strings column work based on 2207
- PR #2872 Add Java pinned memory pool allocator
- PR #2971 Added initial gather and scatter methods for strings_column_view
- PR #2969 Add findAndReplaceAll to ColumnVector
- PR #2814 Add Datetimeindex.weekday
- PR #2999 Add timestamp conversion support for string categories
- PR #2918 Add cudf::column timestamp wrapper types

## Improvements

- PR #2578 Update legacy_groupby to use libcudf group_by_without_aggregation
- PR #2581 Removed `managed` allocator from hash map classes.
- PR #2571 Remove unnecessary managed memory from gdf_column_concat
- PR #2648 Cython/Python reorg
- PR #2588 Update Series.append documentation
- PR #2632 Replace dask-cudf set_index code with upstream
- PR #2682 Add cudf.set_allocator() function for easier allocator init
- PR #2642 Improve null printing and testing
- PR #2747 Add missing Cython headers / cudftestutil lib to conda package for cuspatial build
- PR #2706 Compute CSV format in device code to speedup performance
- PR #2673 Add support for np.longlong type
- PR #2703 move dask serialization dispatch into cudf
- PR #2728 Add YYMMDD to version tag for nightly conda packages
- PR #2729 Handle file-handle input in to_csv
- PR #2741 CSV Reader: Move kernel functions into its own file
- PR #2766 Improve nvstrings python cmake flexibility
- PR #2756 Add out_time_unit option to csv reader, support timestamp resolutions
- PR #2771 Stopgap alias for to_gpu_matrix()
- PR #2783 Support mapping input columns to function arguments in apply kernels
- PR #2645 libcudf unique_count for Series.nunique
- PR #2817 Dask-cudf: `read_parquet` support for remote filesystems
- PR #2823 improve java data movement debugging
- PR #2806 CSV Reader: Clean-up row offset operations
- PR #2640 Add dask wait/persist exmaple to 10 minute guide
- PR #2828 Optimizations of kernel launch configuration for `DataFrame.apply_rows` and `DataFrame.apply_chunks`
- PR #2831 Add `column` argument to `DataFrame.drop`
- PR #2775 Various optimizations to improve __getitem__ and __setitem__ performance
- PR #2810 cudf::allocate_like can optionally always allocate a mask.
- PR #2833 Parquet reader: align page data allocation sizes to 4-bytes to satisfy cuda-memcheck
- PR #2832 Using the new Python bindings for UCX
- PR #2856 Update group_split_cudf to use scatter_by_map
- PR #2890 Optionally keep serialized table data on the host.
- PR #2778 Doc: Updated and fixed some docstrings that were formatted incorrectly.
- PR #2830 Use YYMMDD tag in custreamz nightly build
- PR #2875 Java: Remove synchronized from register methods in MemoryCleaner
- PR #2887 Minor snappy decompression optimization
- PR #2899 Use new RMM API based on Cython
- PR #2788 Guide to Python UDFs
- PR #2919 Change java API to use operators in groupby namespace
- PR #2909 CSV Reader: Avoid row offsets host vector default init

## Bug Fixes

- PR #2584 ORC Reader: fix parsing of `DECIMAL` index positions
- PR #2619 Fix groupby serialization/deserialization
- PR #2614 Update Java version to match
- PR #2601 Fixes nlargest(1) issue in Series and Dataframe
- PR #2610 Fix a bug in index serialization (properly pass DeviceNDArray)
- PR #2621 Fixes the floordiv issue of not promoting float type when rhs is 0
- PR #2611 Types Test: fix static casting from negative int to string
- PR #2618 IO Readers: Fix datasource memory map failure for multiple reads
- PR #2628 groupby_without_aggregation non-nullable input table produces non-nullable output
- PR #2615 fix string category partitioning in java API
- PR #2641 fix string category and timeunit concat in the java API
- PR #2649 Fix groupby issue resulting from column_empty bug
- PR #2658 Fix astype() for null categorical columns
- PR #2660 fix column string category and timeunit concat in the java API
- PR #2664 ORC reader: fix `skip_rows` larger than first stripe
- PR #2654 Allow Java gdfOrderBy to work with string categories
- PR #2669 AVRO reader: fix non-deterministic output
- PR #2668 Update Java bindings to specify timestamp units for ORC and Parquet readers
- PR #2679 AVRO reader: fix cuda errors when decoding compressed streams
- PR #2692 Add concatenation for data-frame with different headers (empty and non-empty)
- PR #2651 Remove nvidia driver installation from ci/cpu/build.sh
- PR #2697 Ensure csv reader sets datetime column time units
- PR #2698 Return RangeIndex from contiguous slice of RangeIndex
- PR #2672 Fix null and integer handling in round
- PR #2704 Parquet Reader: Fix crash when loading string column with nulls
- PR #2725 Fix Jitify issue with running on Turing using CUDA version < 10
- PR #2731 Fix building of benchmarks
- PR #2738 Fix java to find new NVStrings locations
- PR #2736 Pin Jitify branch to v0.10 version
- PR #2742 IO Readers: Fix possible silent failures when creating `NvStrings` instance
- PR #2753 Fix java quantile API calls
- PR #2762 Fix validity processing for time in java
- PR #2796 Fix handling string slicing and other nvstrings delegated methods with dask
- PR #2769 Fix link to API docs in README.md
- PR #2772 Handle multiindex pandas Series #2772
- PR #2749 Fix apply_rows/apply_chunks pessimistic null mask to use in_cols null masks only
- PR #2752 CSV Reader: Fix exception when there's no rows to process
- PR #2716 Added Exception for `StringMethods` in string methods
- PR #2787 Fix Broadcasting `None` to `cudf-series`
- PR #2794 Fix async race in NVCategory::get_value and get_value_bounds
- PR #2795 Fix java build/cast error
- PR #2496 Fix improper merge of two dataframes when names differ
- PR #2824 Fix issue with incorrect result when Numeric Series replace is called several times
- PR #2751 Replace value with null
- PR #2765 Fix Java inequality comparisons for string category
- PR #2818 Fix java join API to use new C++ join API
- PR #2841 Fix nvstrings.slice and slice_from for range (0,0)
- PR #2837 Fix join benchmark
- PR #2809 Add hash_df and group_split dispatch functions for dask
- PR #2843 Parquet reader: fix skip_rows when not aligned with page or row_group boundaries
- PR #2851 Deleted existing dask-cudf/record.txt
- PR #2854 Fix column creation from ephemeral objects exposing __cuda_array_interface__
- PR #2860 Fix boolean indexing when the result is a single row
- PR #2859 Fix tail method issue for string columns
- PR #2852 Fixed `cumsum()` and `cumprod()` on boolean series.
- PR #2865 DaskIO: Fix `read_csv` and `read_orc` when input is list of files
- PR #2750 Fixed casting values to cudf::bool8 so non-zero values always cast to true
- PR #2873 Fixed dask_cudf read_partition bug by generating ParquetDatasetPiece
- PR #2850 Fixes dask_cudf.read_parquet on partitioned datasets
- PR #2896 Properly handle `axis` string keywords in `concat`
- PR #2926 Update rounding algorithm to avoid using fmod
- PR #2968 Fix Java dependency loading when using NVTX
- PR #2963 Fix ORC writer uncompressed block indexing
- PR #2928 CSV Reader: Fix using `byte_range` for large datasets
- PR #2983 Fix sm_70+ race condition in gpu_unsnap
- PR #2964 ORC Writer: Segfault when writing mixed numeric and string columns
- PR #3007 Java: Remove unit test that frees RMM invalid pointer
- PR #3009 Fix orc reader RLEv2 patch position regression from PR #2507
- PR #3002 Fix CUDA invalid configuration errors reported after loading an ORC file without data
- PR #3035 Update update-version.sh for new docs locations
- PR #3038 Fix uninitialized stream parameter in device_table deleter
- PR #3064 Fixes groupby performance issue
- PR #3061 Add rmmInitialize to nvstrings gtests
- PR #3058 Fix UDF doc markdown formatting
- PR #3059 Add nvstrings python build instructions to contributing.md


# cuDF 0.9.0 (21 Aug 2019)

## New Features

- PR #1993 Add CUDA-accelerated series aggregations: mean, var, std
- PR #2111 IO Readers: Support memory buffer, file-like object, and URL inputs
- PR #2012 Add `reindex()` to DataFrame and Series
- PR #2097 Add GPU-accelerated AVRO reader
- PR #2098 Support binary ops on DFs and Series with mismatched indices
- PR #2160 Merge `dask-cudf` codebase into `cudf` repo
- PR #2149 CSV Reader: Add `hex` dtype for explicit hexadecimal parsing
- PR #2156 Add `upper_bound()` and `lower_bound()` for libcudf tables and `searchsorted()` for cuDF Series
- PR #2158 CSV Reader: Support single, non-list/dict argument for `dtype`
- PR #2177 CSV Reader: Add `parse_dates` parameter for explicit date inference
- PR #1744 cudf::apply_boolean_mask and cudf::drop_nulls support for cudf::table inputs (multi-column)
- PR #2196 Add `DataFrame.dropna()`
- PR #2197 CSV Writer: add `chunksize` parameter for `to_csv`
- PR #2215 `type_dispatcher` benchmark
- PR #2179 Add Java quantiles
- PR #2157 Add __array_function__ to DataFrame and Series
- PR #2212 Java support for ORC reader
- PR #2224 Add DataFrame isna, isnull, notna functions
- PR #2236 Add Series.drop_duplicates
- PR #2105 Add hash-based join benchmark
- PR #2316 Add unique, nunique, and value_counts for datetime columns
- PR #2337 Add Java support for slicing a ColumnVector
- PR #2049 Add cudf::merge (sorted merge)
- PR #2368 Full cudf+dask Parquet Support
- PR #2380 New cudf::is_sorted checks whether cudf::table is sorted
- PR #2356 Java column vector standard deviation support
- PR #2221 MultiIndex full indexing - Support iloc and wildcards for loc
- PR #2429 Java support for getting length of strings in a ColumnVector
- PR #2415 Add `value_counts` for series of any type
- PR #2446 Add __array_function__ for index
- PR #2437 ORC reader: Add 'use_np_dtypes' option
- PR #2382 Add CategoricalAccessor add, remove, rename, and ordering methods
- PR #2464 Native implement `__cuda_array_interface__` for Series/Index/Column objects
- PR #2425 Rolling window now accepts array-based user-defined functions
- PR #2442 Add __setitem__
- PR #2449 Java support for getting byte count of strings in a ColumnVector
- PR #2492 Add groupby.size() method
- PR #2358 Add cudf::nans_to_nulls: convert floating point column into bitmask
- PR #2489 Add drop argument to set_index
- PR #2491 Add Java bindings for ORC reader 'use_np_dtypes' option
- PR #2213 Support s/ms/us/ns DatetimeColumn time unit resolutions
- PR #2536 Add _constructor properties to Series and DataFrame

## Improvements

- PR #2103 Move old `column` and `bitmask` files into `legacy/` directory
- PR #2109 added name to Python column classes
- PR #1947 Cleanup serialization code
- PR #2125 More aggregate in java API
- PR #2127 Add in java Scalar tests
- PR #2088 Refactor of Python groupby code
- PR #2130 Java serialization and deserialization of tables.
- PR #2131 Chunk rows logic added to csv_writer
- PR #2129 Add functions in the Java API to support nullable column filtering
- PR #2165 made changes to get_dummies api for it to be available in MethodCache
- PR #2171 Add CodeCov integration, fix doc version, make --skip-tests work when invoking with source
- PR #2184 handle remote orc files for dask-cudf
- PR #2186 Add `getitem` and `getattr` style access to Rolling objects
- PR #2168 Use cudf.Column for CategoricalColumn's categories instead of a tuple
- PR #2193 DOC: cudf::type_dispatcher documentation for specializing dispatched functors
- PR #2199 Better java support for appending strings
- PR #2176 Added column dtype support for datetime, int8, int16 to csv_writer
- PR #2209 Matching `get_dummies` & `select_dtypes` behavior to pandas
- PR #2217 Updated Java bindings to use the new groupby API
- PR #2214 DOC: Update doc instructions to build/install `cudf` and `dask-cudf`
- PR #2220 Update Java bindings for reduction rename
- PR #2232 Move CodeCov upload from build script to Jenkins
- PR #2225 refactor to use libcudf for gathering columns in dataframes
- PR #2293 Improve join performance (faster compute_join_output_size)
- PR #2300 Create separate dask codeowners for dask-cudf codebase
- PR #2304 gdf_group_by_without_aggregations returns gdf_column
- PR #2309 Java readers: remove redundant copy of result pointers
- PR #2307 Add `black` and `isort` to style checker script
- PR #2345 Restore removal of old groupby implementation
- PR #2342 Improve `astype()` to operate all ways
- PR #2329 using libcudf cudf::copy for column deep copy
- PR #2344 DOC: docs on code formatting for contributors
- PR #2376 Add inoperative axis= and win_type= arguments to Rolling()
- PR #2378 remove dask for (de-)serialization of cudf objects
- PR #2353 Bump Arrow and Dask versions
- PR #2377 Replace `standard_python_slice` with just `slice.indices()`
- PR #2373 cudf.DataFrame enchancements & Series.values support
- PR #2392 Remove dlpack submodule; make cuDF's Cython API externally accessible
- PR #2430 Updated Java bindings to use the new unary API
- PR #2406 Moved all existing `table` related files to a `legacy/` directory
- PR #2350 Performance related changes to get_dummies
- PR #2420 Remove `cudautils.astype` and replace with `typecast.apply_cast`
- PR #2456 Small improvement to typecast utility
- PR #2458 Fix handling of thirdparty packages in `isort` config
- PR #2459 IO Readers: Consolidate all readers to use `datasource` class
- PR #2475 Exposed type_dispatcher.hpp, nvcategory_util.hpp and wrapper_types.hpp in the include folder
- PR #2484 Enabled building libcudf as a static library
- PR #2453 Streamline CUDA_REL environment variable
- PR #2483 Bundle Boost filesystem dependency in the Java jar
- PR #2486 Java API hash functions
- PR #2481 Adds the ignore_null_keys option to the java api
- PR #2490 Java api: support multiple aggregates for the same column
- PR #2510 Java api: uses table based apply_boolean_mask
- PR #2432 Use pandas formatting for console, html, and latex output
- PR #2573 Bump numba version to 0.45.1
- PR #2606 Fix references to notebooks-contrib

## Bug Fixes

- PR #2086 Fixed quantile api behavior mismatch in series & dataframe
- PR #2128 Add offset param to host buffer readers in java API.
- PR #2145 Work around binops validity checks for java
- PR #2146 Work around unary_math validity checks for java
- PR #2151 Fixes bug in cudf::copy_range where null_count was invalid
- PR #2139 matching to pandas describe behavior & fixing nan values issue
- PR #2161 Implicitly convert unsigned to signed integer types in binops
- PR #2154 CSV Reader: Fix bools misdetected as strings dtype
- PR #2178 Fix bug in rolling bindings where a view of an ephemeral column was being taken
- PR #2180 Fix issue with isort reordering `importorskip` below imports depending on them
- PR #2187 fix to honor dtype when numpy arrays are passed to columnops.as_column
- PR #2190 Fix issue in astype conversion of string column to 'str'
- PR #2208 Fix issue with calling `head()` on one row dataframe
- PR #2229 Propagate exceptions from Cython cdef functions
- PR #2234 Fix issue with local build script not properly building
- PR #2223 Fix CUDA invalid configuration errors reported after loading small compressed ORC files
- PR #2162 Setting is_unique and is_monotonic-related attributes
- PR #2244 Fix ORC RLEv2 delta mode decoding with nonzero residual delta width
- PR #2297 Work around `var/std` unsupported only at debug build
- PR #2302 Fixed java serialization corner case
- PR #2355 Handle float16 in binary operations
- PR #2311 Fix copy behaviour for GenericIndex
- PR #2349 Fix issues with String filter in java API
- PR #2323 Fix groupby on categoricals
- PR #2328 Ensure order is preserved in CategoricalAccessor._set_categories
- PR #2202 Fix issue with unary ops mishandling empty input
- PR #2326 Fix for bug in DLPack when reading multiple columns
- PR #2324 Fix cudf Docker build
- PR #2325 Fix ORC RLEv2 patched base mode decoding with nonzero patch width
- PR #2235 Fix get_dummies to be compatible with dask
- PR #2332 Zero initialize gdf_dtype_extra_info
- PR #2355 Handle float16 in binary operations
- PR #2360 Fix missing dtype handling in cudf.Series & columnops.as_column
- PR #2364 Fix quantile api and other trivial issues around it
- PR #2361 Fixed issue with `codes` of CategoricalIndex
- PR #2357 Fixed inconsistent type of index created with from_pandas vs direct construction
- PR #2389 Fixed Rolling __getattr__ and __getitem__ for offset based windows
- PR #2402 Fixed bug in valid mask computation in cudf::copy_if (apply_boolean_mask)
- PR #2401 Fix to a scalar datetime(of type Days) issue
- PR #2386 Correctly allocate output valids in groupby
- PR #2411 Fixed failures on binary op on single element string column
- PR #2422 Fix Pandas logical binary operation incompatibilites
- PR #2447 Fix CodeCov posting build statuses temporarily
- PR #2450 Fix erroneous null handling in `cudf.DataFrame`'s `apply_rows`
- PR #2470 Fix issues with empty strings and string categories (Java)
- PR #2471 Fix String Column Validity.
- PR #2481 Fix java validity buffer serialization
- PR #2485 Updated bytes calculation to use size_t to avoid overflow in column concat
- PR #2461 Fix groupby multiple aggregations same column
- PR #2514 Fix cudf::drop_nulls threshold handling in Cython
- PR #2516 Fix utilities include paths and meta.yaml header paths
- PR #2517 Fix device memory leak in to_dlpack tensor deleter
- PR #2431 Fix local build generated file ownerships
- PR #2511 Added import of orc, refactored exception handlers to not squash fatal exceptions
- PR #2527 Fix index and column input handling in dask_cudf read_parquet
- PR #2466 Fix `dataframe.query` returning null rows erroneously
- PR #2548 Orc reader: fix non-deterministic data decoding at chunk boundaries
- PR #2557 fix cudautils import in string.py
- PR #2521 Fix casting datetimes from/to the same resolution
- PR #2545 Fix MultiIndexes with datetime levels
- PR #2560 Remove duplicate `dlpack` definition in conda recipe
- PR #2567 Fix ColumnVector.fromScalar issues while dealing with null scalars
- PR #2565 Orc reader: fix incorrect data decoding of int64 data types
- PR #2577 Fix search benchmark compilation error by adding necessary header
- PR #2604 Fix a bug in copying.pyx:_normalize_types that upcasted int32 to int64


# cuDF 0.8.0 (27 June 2019)

## New Features

- PR #1524 Add GPU-accelerated JSON Lines parser with limited feature set
- PR #1569 Add support for Json objects to the JSON Lines reader
- PR #1622 Add Series.loc
- PR #1654 Add cudf::apply_boolean_mask: faster replacement for gdf_apply_stencil
- PR #1487 cython gather/scatter
- PR #1310 Implemented the slice/split functionality.
- PR #1630 Add Python layer to the GPU-accelerated JSON reader
- PR #1745 Add rounding of numeric columns via Numba
- PR #1772 JSON reader: add support for BytesIO and StringIO input
- PR #1527 Support GDF_BOOL8 in readers and writers
- PR #1819 Logical operators (AND, OR, NOT) for libcudf and cuDF
- PR #1813 ORC Reader: Add support for stripe selection
- PR #1828 JSON Reader: add suport for bool8 columns
- PR #1833 Add column iterator with/without nulls
- PR #1665 Add the point-in-polygon GIS function
- PR #1863 Series and Dataframe methods for all and any
- PR #1908 cudf::copy_range and cudf::fill for copying/assigning an index or range to a constant
- PR #1921 Add additional formats for typecasting to/from strings
- PR #1807 Add Series.dropna()
- PR #1987 Allow user defined functions in the form of ptx code to be passed to binops
- PR #1948 Add operator functions like `Series.add()` to DataFrame and Series
- PR #1954 Add skip test argument to GPU build script
- PR #2018 Add bindings for new groupby C++ API
- PR #1984 Add rolling window operations Series.rolling() and DataFrame.rolling()
- PR #1542 Python method and bindings for to_csv
- PR #1995 Add Java API
- PR #1998 Add google benchmark to cudf
- PR #1845 Add cudf::drop_duplicates, DataFrame.drop_duplicates
- PR #1652 Added `Series.where()` feature
- PR #2074 Java Aggregates, logical ops, and better RMM support
- PR #2140 Add a `cudf::transform` function
- PR #2068 Concatenation of different typed columns

## Improvements

- PR #1538 Replacing LesserRTTI with inequality_comparator
- PR #1703 C++: Added non-aggregating `insert` to `concurrent_unordered_map` with specializations to store pairs with a single atomicCAS when possible.
- PR #1422 C++: Added a RAII wrapper for CUDA streams
- PR #1701 Added `unique` method for stringColumns
- PR #1713 Add documentation for Dask-XGBoost
- PR #1666 CSV Reader: Improve performance for files with large number of columns
- PR #1725 Enable the ability to use a single column groupby as its own index
- PR #1759 Add an example showing simultaneous rolling averages to `apply_grouped` documentation
- PR #1746 C++: Remove unused code: `windowed_ops.cu`, `sorting.cu`, `hash_ops.cu`
- PR #1748 C++: Add `bool` nullability flag to `device_table` row operators
- PR #1764 Improve Numerical column: `mean_var` and `mean`
- PR #1767 Speed up Python unit tests
- PR #1770 Added build.sh script, updated CI scripts and documentation
- PR #1739 ORC Reader: Add more pytest coverage
- PR #1696 Added null support in `Series.replace()`.
- PR #1390 Added some basic utility functions for `gdf_column`'s
- PR #1791 Added general column comparison code for testing
- PR #1795 Add printing of git submodule info to `print_env.sh`
- PR #1796 Removing old sort based group by code and gdf_filter
- PR #1811 Added funtions for copying/allocating `cudf::table`s
- PR #1838 Improve columnops.column_empty so that it returns typed columns instead of a generic Column
- PR #1890 Add utils.get_dummies- a pandas-like wrapper around one_hot-encoding
- PR #1823 CSV Reader: default the column type to string for empty dataframes
- PR #1827 Create bindings for scalar-vector binops, and update one_hot_encoding to use them
- PR #1817 Operators now support different sized dataframes as long as they don't share different sized columns
- PR #1855 Transition replace_nulls to new C++ API and update corresponding Cython/Python code
- PR #1858 Add `std::initializer_list` constructor to `column_wrapper`
- PR #1846 C++ type-erased gdf_equal_columns test util; fix gdf_equal_columns logic error
- PR #1390 Added some basic utility functions for `gdf_column`s
- PR #1391 Tidy up bit-resolution-operation and bitmask class code
- PR #1882 Add iloc functionality to MultiIndex dataframes
- PR #1884 Rolling windows: general enhancements and better coverage for unit tests
- PR #1886 support GDF_STRING_CATEGORY columns in apply_boolean_mask, drop_nulls and other libcudf functions
- PR #1896 Improve performance of groupby with levels specified in dask-cudf
- PR #1915 Improve iloc performance for non-contiguous row selection
- PR #1859 Convert read_json into a C++ API
- PR #1919 Rename libcudf namespace gdf to namespace cudf
- PR #1850 Support left_on and right_on for DataFrame merge operator
- PR #1930 Specialize constructor for `cudf::bool8` to cast argument to `bool`
- PR #1938 Add default constructor for `column_wrapper`
- PR #1930 Specialize constructor for `cudf::bool8` to cast argument to `bool`
- PR #1952 consolidate libcudf public API headers in include/cudf
- PR #1949 Improved selection with boolmask using libcudf `apply_boolean_mask`
- PR #1956 Add support for nulls in `query()`
- PR #1973 Update `std::tuple` to `std::pair` in top-most libcudf APIs and C++ transition guide
- PR #1981 Convert read_csv into a C++ API
- PR #1868 ORC Reader: Support row index for speed up on small/medium datasets
- PR #1964 Added support for list-like types in Series.str.cat
- PR #2005 Use HTML5 details tag in bug report issue template
- PR #2003 Removed few redundant unit-tests from test_string.py::test_string_cat
- PR #1944 Groupby design improvements
- PR #2017 Convert `read_orc()` into a C++ API
- PR #2011 Convert `read_parquet()` into a C++ API
- PR #1756 Add documentation "10 Minutes to cuDF and dask_cuDF"
- PR #2034 Adding support for string columns concatenation using "add" binary operator
- PR #2042 Replace old "10 Minutes" guide with new guide for docs build process
- PR #2036 Make library of common test utils to speed up tests compilation
- PR #2022 Facilitating get_dummies to be a high level api too
- PR #2050 Namespace IO readers and add back free-form `read_xxx` functions
- PR #2104 Add a functional ``sort=`` keyword argument to groupby
- PR #2108 Add `find_and_replace` for StringColumn for replacing single values
- PR #1803 cuDF/CuPy interoperability documentation

## Bug Fixes

- PR #1465 Fix for test_orc.py and test_sparse_df.py test failures
- PR #1583 Fix underlying issue in `as_index()` that was causing `Series.quantile()` to fail
- PR #1680 Add errors= keyword to drop() to fix cudf-dask bug
- PR #1651 Fix `query` function on empty dataframe
- PR #1616 Fix CategoricalColumn to access categories by index instead of iteration
- PR #1660 Fix bug in `loc` when indexing with a column name (a string)
- PR #1683 ORC reader: fix timestamp conversion to UTC
- PR #1613 Improve CategoricalColumn.fillna(-1) performance
- PR #1642 Fix failure of CSV_TEST gdf_csv_test.SkiprowsNrows on multiuser systems
- PR #1709 Fix handling of `datetime64[ms]` in `dataframe.select_dtypes`
- PR #1704 CSV Reader: Add support for the plus sign in number fields
- PR #1687 CSV reader: return an empty dataframe for zero size input
- PR #1757 Concatenating columns with null columns
- PR #1755 Add col_level keyword argument to melt
- PR #1758 Fix df.set_index() when setting index from an empty column
- PR #1749 ORC reader: fix long strings of NULL values resulting in incorrect data
- PR #1742 Parquet Reader: Fix index column name to match PANDAS compat
- PR #1782 Update libcudf doc version
- PR #1783 Update conda dependencies
- PR #1786 Maintain the original series name in series.unique output
- PR #1760 CSV Reader: fix segfault when dtype list only includes columns from usecols list
- PR #1831 build.sh: Assuming python is in PATH instead of using PYTHON env var
- PR #1839 Raise an error instead of segfaulting when transposing a DataFrame with StringColumns
- PR #1840 Retain index correctly during merge left_on right_on
- PR #1825 cuDF: Multiaggregation Groupby Failures
- PR #1789 CSV Reader: Fix missing support for specifying `int8` and `int16` dtypes
- PR #1857 Cython Bindings: Handle `bool` columns while calling `column_view_from_NDArrays`
- PR #1849 Allow DataFrame support methods to pass arguments to the methods
- PR #1847 Fixed #1375 by moving the nvstring check into the wrapper function
- PR #1864 Fixing cudf reduction for POWER platform
- PR #1869 Parquet reader: fix Dask timestamps not matching with Pandas (convert to milliseconds)
- PR #1876 add dtype=bool for `any`, `all` to treat integer column correctly
- PR #1875 CSV reader: take NaN values into account in dtype detection
- PR #1873 Add column dtype checking for the all/any methods
- PR #1902 Bug with string iteration in _apply_basic_agg
- PR #1887 Fix for initialization issue in pq_read_arg,orc_read_arg
- PR #1867 JSON reader: add support for null/empty fields, including the 'null' literal
- PR #1891 Fix bug #1750 in string column comparison
- PR #1909 Support of `to_pandas()` of boolean series with null values
- PR #1923 Use prefix removal when two aggs are called on a SeriesGroupBy
- PR #1914 Zero initialize gdf_column local variables
- PR #1959 Add support for comparing boolean Series to scalar
- PR #1966 Ignore index fix in series append
- PR #1967 Compute index __sizeof__ only once for DataFrame __sizeof__
- PR #1977 Support CUDA installation in default system directories
- PR #1982 Fixes incorrect index name after join operation
- PR #1985 Implement `GDF_PYMOD`, a special modulo that follows python's sign rules
- PR #1991 Parquet reader: fix decoding of NULLs
- PR #1990 Fixes a rendering bug in the `apply_grouped` documentation
- PR #1978 Fix for values being filled in an empty dataframe
- PR #2001 Correctly create MultiColumn from Pandas MultiColumn
- PR #2006 Handle empty dataframe groupby construction for dask
- PR #1965 Parquet Reader: Fix duplicate index column when it's already in `use_cols`
- PR #2033 Add pip to conda environment files to fix warning
- PR #2028 CSV Reader: Fix reading of uncompressed files without a recognized file extension
- PR #2073 Fix an issue when gathering columns with NVCategory and nulls
- PR #2053 cudf::apply_boolean_mask return empty column for empty boolean mask
- PR #2066 exclude `IteratorTest.mean_var_output` test from debug build
- PR #2069 Fix JNI code to use read_csv and read_parquet APIs
- PR #2071 Fix bug with unfound transitive dependencies for GTests in Ubuntu 18.04
- PR #2089 Configure Sphinx to render params correctly
- PR #2091 Fix another bug with unfound transitive dependencies for `cudftestutils` in Ubuntu 18.04
- PR #2115 Just apply `--disable-new-dtags` instead of trying to define all the transitive dependencies
- PR #2106 Fix errors in JitCache tests caused by sharing of device memory between processes
- PR #2120 Fix errors in JitCache tests caused by running multiple threads on the same data
- PR #2102 Fix memory leak in groupby
- PR #2113 fixed typo in to_csv code example


# cudf 0.7.2 (16 May 2019)

## New Features

- PR #1735 Added overload for atomicAdd on int64. Streamlined implementation of custom atomic overloads.
- PR #1741 Add MultiIndex concatenation

## Bug Fixes

- PR #1718 Fix issue with SeriesGroupBy MultiIndex in dask-cudf
- PR #1734 Python: fix performance regression for groupby count() aggregations
- PR #1768 Cython: fix handling read only schema buffers in gpuarrow reader


# cudf 0.7.1 (11 May 2019)

## New Features

- PR #1702 Lazy load MultiIndex to return groupby performance to near optimal.

## Bug Fixes

- PR #1708 Fix handling of `datetime64[ms]` in `dataframe.select_dtypes`


# cuDF 0.7.0 (10 May 2019)

## New Features

- PR #982 Implement gdf_group_by_without_aggregations and gdf_unique_indices functions
- PR #1142 Add `GDF_BOOL` column type
- PR #1194 Implement overloads for CUDA atomic operations
- PR #1292 Implemented Bitwise binary ops AND, OR, XOR (&, |, ^)
- PR #1235 Add GPU-accelerated Parquet Reader
- PR #1335 Added local_dict arg in `DataFrame.query()`.
- PR #1282 Add Series and DataFrame.describe()
- PR #1356 Rolling windows
- PR #1381 Add DataFrame._get_numeric_data
- PR #1388 Add CODEOWNERS file to auto-request reviews based on where changes are made
- PR #1396 Add DataFrame.drop method
- PR #1413 Add DataFrame.melt method
- PR #1412 Add DataFrame.pop()
- PR #1419 Initial CSV writer function
- PR #1441 Add Series level cumulative ops (cumsum, cummin, cummax, cumprod)
- PR #1420 Add script to build and test on a local gpuCI image
- PR #1440 Add DatetimeColumn.min(), DatetimeColumn.max()
- PR #1455 Add Series.Shift via Numba kernel
- PR #1441 Add Series level cumulative ops (cumsum, cummin, cummax, cumprod)
- PR #1461 Add Python coverage test to gpu build
- PR #1445 Parquet Reader: Add selective reading of rows and row group
- PR #1532 Parquet Reader: Add support for INT96 timestamps
- PR #1516 Add Series and DataFrame.ndim
- PR #1556 Add libcudf C++ transition guide
- PR #1466 Add GPU-accelerated ORC Reader
- PR #1565 Add build script for nightly doc builds
- PR #1508 Add Series isna, isnull, and notna
- PR #1456 Add Series.diff() via Numba kernel
- PR #1588 Add Index `astype` typecasting
- PR #1301 MultiIndex support
- PR #1599 Level keyword supported in groupby
- PR #929 Add support operations to dataframe
- PR #1609 Groupby accept list of Series
- PR #1658 Support `group_keys=True` keyword in groupby method

## Improvements

- PR #1531 Refactor closures as private functions in gpuarrow
- PR #1404 Parquet reader page data decoding speedup
- PR #1076 Use `type_dispatcher` in join, quantiles, filter, segmented sort, radix sort and hash_groupby
- PR #1202 Simplify README.md
- PR #1149 CSV Reader: Change convertStrToValue() functions to `__device__` only
- PR #1238 Improve performance of the CUDA trie used in the CSV reader
- PR #1245 Use file cache for JIT kernels
- PR #1278 Update CONTRIBUTING for new conda environment yml naming conventions
- PR #1163 Refactored UnaryOps. Reduced API to two functions: `gdf_unary_math` and `gdf_cast`. Added `abs`, `-`, and `~` ops. Changed bindings to Cython
- PR #1284 Update docs version
- PR #1287 add exclude argument to cudf.select_dtype function
- PR #1286 Refactor some of the CSV Reader kernels into generic utility functions
- PR #1291 fillna in `Series.to_gpu_array()` and `Series.to_array()` can accept the scalar too now.
- PR #1005 generic `reduction` and `scan` support
- PR #1349 Replace modernGPU sort join with thrust.
- PR #1363 Add a dataframe.mean(...) that raises NotImplementedError to satisfy `dask.dataframe.utils.is_dataframe_like`
- PR #1319 CSV Reader: Use column wrapper for gdf_column output alloc/dealloc
- PR #1376 Change series quantile default to linear
- PR #1399 Replace CFFI bindings for NVTX functions with Cython bindings
- PR #1389 Refactored `set_null_count()`
- PR #1386 Added macros `GDF_TRY()`, `CUDF_TRY()` and `ASSERT_CUDF_SUCCEEDED()`
- PR #1435 Rework CMake and conda recipes to depend on installed libraries
- PR #1391 Tidy up bit-resolution-operation and bitmask class code
- PR #1439 Add cmake variable to enable compiling CUDA code with -lineinfo
- PR #1462 Add ability to read parquet files from arrow::io::RandomAccessFile
- PR #1453 Convert CSV Reader CFFI to Cython
- PR #1479 Convert Parquet Reader CFFI to Cython
- PR #1397 Add a utility function for producing an overflow-safe kernel launch grid configuration
- PR #1382 Add GPU parsing of nested brackets to cuIO parsing utilities
- PR #1481 Add cudf::table constructor to allocate a set of `gdf_column`s
- PR #1484 Convert GroupBy CFFI to Cython
- PR #1463 Allow and default melt keyword argument var_name to be None
- PR #1486 Parquet Reader: Use device_buffer rather than device_ptr
- PR #1525 Add cudatoolkit conda dependency
- PR #1520 Renamed `src/dataframe` to `src/table` and moved `table.hpp`. Made `types.hpp` to be type declarations only.
- PR #1492 Convert transpose CFFI to Cython
- PR #1495 Convert binary and unary ops CFFI to Cython
- PR #1503 Convert sorting and hashing ops CFFI to Cython
- PR #1522 Use latest release version in update-version CI script
- PR #1533 Remove stale join CFFI, fix memory leaks in join Cython
- PR #1521 Added `row_bitmask` to compute bitmask for rows of a table. Merged `valids_ops.cu` and `bitmask_ops.cu`
- PR #1553 Overload `hash_row` to avoid using intial hash values. Updated `gdf_hash` to select between overloads
- PR #1585 Updated `cudf::table` to maintain own copy of wrapped `gdf_column*`s
- PR #1559 Add `except +` to all Cython function definitions to catch C++ exceptions properly
- PR #1617 `has_nulls` and `column_dtypes` for `cudf::table`
- PR #1590 Remove CFFI from the build / install process entirely
- PR #1536 Convert gpuarrow CFFI to Cython
- PR #1655 Add `Column._pointer` as a way to access underlying `gdf_column*` of a `Column`
- PR #1655 Update readme conda install instructions for cudf version 0.6 and 0.7


## Bug Fixes

- PR #1233 Fix dtypes issue while adding the column to `str` dataframe.
- PR #1254 CSV Reader: fix data type detection for floating-point numbers in scientific notation
- PR #1289 Fix looping over each value instead of each category in concatenation
- PR #1293 Fix Inaccurate error message in join.pyx
- PR #1308 Add atomicCAS overload for `int8_t`, `int16_t`
- PR #1317 Fix catch polymorphic exception by reference in ipc.cu
- PR #1325 Fix dtype of null bitmasks to int8
- PR #1326 Update build documentation to use -DCMAKE_CXX11_ABI=ON
- PR #1334 Add "na_position" argument to CategoricalColumn sort_by_values
- PR #1321 Fix out of bounds warning when checking Bzip2 header
- PR #1359 Add atomicAnd/Or/Xor for integers
- PR #1354 Fix `fillna()` behaviour when replacing values with different dtypes
- PR #1347 Fixed core dump issue while passing dict_dtypes without column names in `cudf.read_csv()`
- PR #1379 Fixed build failure caused due to error: 'col_dtype' may be used uninitialized
- PR #1392 Update cudf Dockerfile and package_versions.sh
- PR #1385 Added INT8 type to `_schema_to_dtype` for use in GpuArrowReader
- PR #1393 Fixed a bug in `gdf_count_nonzero_mask()` for the case of 0 bits to count
- PR #1395 Update CONTRIBUTING to use the environment variable CUDF_HOME
- PR #1416 Fix bug at gdf_quantile_exact and gdf_quantile_appox
- PR #1421 Fix remove creation of series multiple times during `add_column()`
- PR #1405 CSV Reader: Fix memory leaks on read_csv() failure
- PR #1328 Fix CategoricalColumn to_arrow() null mask
- PR #1433 Fix NVStrings/categories includes
- PR #1432 Update NVStrings to 0.7.* to coincide with 0.7 development
- PR #1483 Modify CSV reader to avoid cropping blank quoted characters in non-string fields
- PR #1446 Merge 1275 hotfix from master into branch-0.7
- PR #1447 Fix legacy groupby apply docstring
- PR #1451 Fix hash join estimated result size is not correct
- PR #1454 Fix local build script improperly change directory permissions
- PR #1490 Require Dask 1.1.0+ for `is_dataframe_like` test or skip otherwise.
- PR #1491 Use more specific directories & groups in CODEOWNERS
- PR #1497 Fix Thrust issue on CentOS caused by missing default constructor of host_vector elements
- PR #1498 Add missing include guard to device_atomics.cuh and separated DEVICE_ATOMICS_TEST
- PR #1506 Fix csv-write call to updated NVStrings method
- PR #1510 Added nvstrings `fillna()` function
- PR #1507 Parquet Reader: Default string data to GDF_STRING
- PR #1535 Fix doc issue to ensure correct labelling of cudf.series
- PR #1537 Fix `undefined reference` link error in HashPartitionTest
- PR #1548 Fix ci/local/build.sh README from using an incorrect image example
- PR #1551 CSV Reader: Fix integer column name indexing
- PR #1586 Fix broken `scalar_wrapper::operator==`
- PR #1591 ORC/Parquet Reader: Fix missing import for FileNotFoundError exception
- PR #1573 Parquet Reader: Fix crash due to clash with ORC reader datasource
- PR #1607 Revert change of `column.to_dense_buffer` always return by copy for performance concerns
- PR #1618 ORC reader: fix assert & data output when nrows/skiprows isn't aligned to stripe boundaries
- PR #1631 Fix failure of TYPES_TEST on some gcc-7 based systems.
- PR #1641 CSV Reader: Fix skip_blank_lines behavior with Windows line terminators (\r\n)
- PR #1648 ORC reader: fix non-deterministic output when skiprows is non-zero
- PR #1676 Fix groupby `as_index` behaviour with `MultiIndex`
- PR #1659 Fix bug caused by empty groupbys and multiindex slicing throwing exceptions
- PR #1656 Correct Groupby failure in dask when un-aggregable columns are left in dataframe.
- PR #1689 Fix groupby performance regression
- PR #1694 Add Cython as a runtime dependency since it's required in `setup.py`


# cuDF 0.6.1 (25 Mar 2019)

## Bug Fixes

- PR #1275 Fix CentOS exception in DataFrame.hash_partition from using value "returned" by a void function


# cuDF 0.6.0 (22 Mar 2019)

## New Features

- PR #760 Raise `FileNotFoundError` instead of `GDF_FILE_ERROR` in `read_csv` if the file does not exist
- PR #539 Add Python bindings for replace function
- PR #823 Add Doxygen configuration to enable building HTML documentation for libcudf C/C++ API
- PR #807 CSV Reader: Add byte_range parameter to specify the range in the input file to be read
- PR #857 Add Tail method for Series/DataFrame and update Head method to use iloc
- PR #858 Add series feature hashing support
- PR #871 CSV Reader: Add support for NA values, including user specified strings
- PR #893 Adds PyArrow based parquet readers / writers to Python, fix category dtype handling, fix arrow ingest buffer size issues
- PR #867 CSV Reader: Add support for ignoring blank lines and comment lines
- PR #887 Add Series digitize method
- PR #895 Add Series groupby
- PR #898 Add DataFrame.groupby(level=0) support
- PR #920 Add feather, JSON, HDF5 readers / writers from PyArrow / Pandas
- PR #888 CSV Reader: Add prefix parameter for column names, used when parsing without a header
- PR #913 Add DLPack support: convert between cuDF DataFrame and DLTensor
- PR #939 Add ORC reader from PyArrow
- PR #918 Add Series.groupby(level=0) support
- PR #906 Add binary and comparison ops to DataFrame
- PR #958 Support unary and binary ops on indexes
- PR #964 Add `rename` method to `DataFrame`, `Series`, and `Index`
- PR #985 Add `Series.to_frame` method
- PR #985 Add `drop=` keyword to reset_index method
- PR #994 Remove references to pygdf
- PR #990 Add external series groupby support
- PR #988 Add top-level merge function to cuDF
- PR #992 Add comparison binaryops to DateTime columns
- PR #996 Replace relative path imports with absolute paths in tests
- PR #995 CSV Reader: Add index_col parameter to specify the column name or index to be used as row labels
- PR #1004 Add `from_gpu_matrix` method to DataFrame
- PR #997 Add property index setter
- PR #1007 Replace relative path imports with absolute paths in cudf
- PR #1013 select columns with df.columns
- PR #1016 Rename Series.unique_count() to nunique() to match pandas API
- PR #947 Prefixsum to handle nulls and float types
- PR #1029 Remove rest of relative path imports
- PR #1021 Add filtered selection with assignment for Dataframes
- PR #872 Adding NVCategory support to cudf apis
- PR #1052 Add left/right_index and left/right_on keywords to merge
- PR #1091 Add `indicator=` and `suffixes=` keywords to merge
- PR #1107 Add unsupported keywords to Series.fillna
- PR #1032 Add string support to cuDF python
- PR #1136 Removed `gdf_concat`
- PR #1153 Added function for getting the padded allocation size for valid bitmask
- PR #1148 Add cudf.sqrt for dataframes and Series
- PR #1159 Add Python bindings for libcudf dlpack functions
- PR #1155 Add __array_ufunc__ for DataFrame and Series for sqrt
- PR #1168 to_frame for series accepts a name argument


## Improvements

- PR #1218 Add dask-cudf page to API docs
- PR #892 Add support for heterogeneous types in binary ops with JIT
- PR #730 Improve performance of `gdf_table` constructor
- PR #561 Add Doxygen style comments to Join CUDA functions
- PR #813 unified libcudf API functions by replacing gpu_ with gdf_
- PR #822 Add support for `__cuda_array_interface__` for ingest
- PR #756 Consolidate common helper functions from unordered map and multimap
- PR #753 Improve performance of groupby sum and average, especially for cases with few groups.
- PR #836 Add ingest support for arrow chunked arrays in Column, Series, DataFrame creation
- PR #763 Format doxygen comments for csv_read_arg struct
- PR #532 CSV Reader: Use type dispatcher instead of switch block
- PR #694 Unit test utilities improvements
- PR #878 Add better indexing to Groupby
- PR #554 Add `empty` method and `is_monotonic` attribute to `Index`
- PR #1040 Fixed up Doxygen comment tags
- PR #909 CSV Reader: Avoid host->device->host copy for header row data
- PR #916 Improved unit testing and error checking for `gdf_column_concat`
- PR #941 Replace `numpy` call in `Series.hash_encode` with `numba`
- PR #942 Added increment/decrement operators for wrapper types
- PR #943 Updated `count_nonzero_mask` to return `num_rows` when the mask is null
- PR #952 Added trait to map C++ type to `gdf_dtype`
- PR #966 Updated RMM submodule.
- PR #998 Add IO reader/writer modules to API docs, fix for missing cudf.Series docs
- PR #1017 concatenate along columns for Series and DataFrames
- PR #1002 Support indexing a dataframe with another boolean dataframe
- PR #1018 Better concatenation for Series and Dataframes
- PR #1036 Use Numpydoc style docstrings
- PR #1047 Adding gdf_dtype_extra_info to gdf_column_view_augmented
- PR #1054 Added default ctor to SerialTrieNode to overcome Thrust issue in CentOS7 + CUDA10
- PR #1024 CSV Reader: Add support for hexadecimal integers in integral-type columns
- PR #1033 Update `fillna()` to use libcudf function `gdf_replace_nulls`
- PR #1066 Added inplace assignment for columns and select_dtypes for dataframes
- PR #1026 CSV Reader: Change the meaning and type of the quoting parameter to match Pandas
- PR #1100 Adds `CUDF_EXPECTS` error-checking macro
- PR #1092 Fix select_dtype docstring
- PR #1111 Added cudf::table
- PR #1108 Sorting for datetime columns
- PR #1120 Return a `Series` (not a `Column`) from `Series.cat.set_categories()`
- PR #1128 CSV Reader: The last data row does not need to be line terminated
- PR #1183 Bump Arrow version to 0.12.1
- PR #1208 Default to CXX11_ABI=ON
- PR #1252 Fix NVStrings dependencies for cuda 9.2 and 10.0
- PR #2037 Optimize the existing `gather` and `scatter` routines in `libcudf`

## Bug Fixes

- PR #821 Fix flake8 issues revealed by flake8 update
- PR #808 Resolved renamed `d_columns_valids` variable name
- PR #820 CSV Reader: fix the issue where reader adds additional rows when file uses \r\n as a line terminator
- PR #780 CSV Reader: Fix scientific notation parsing and null values for empty quotes
- PR #815 CSV Reader: Fix data parsing when tabs are present in the input CSV file
- PR #850 Fix bug where left joins where the left df has 0 rows causes a crash
- PR #861 Fix memory leak by preserving the boolean mask index
- PR #875 Handle unnamed indexes in to/from arrow functions
- PR #877 Fix ingest of 1 row arrow tables in from arrow function
- PR #876 Added missing `<type_traits>` include
- PR #889 Deleted test_rmm.py which has now moved to RMM repo
- PR #866 Merge v0.5.1 numpy ABI hotfix into 0.6
- PR #917 value_counts return int type on empty columns
- PR #611 Renamed `gdf_reduce_optimal_output_size()` -> `gdf_reduction_get_intermediate_output_size()`
- PR #923 fix index for negative slicing for cudf dataframe and series
- PR #927 CSV Reader: Fix category GDF_CATEGORY hashes not being computed properly
- PR #921 CSV Reader: Fix parsing errors with delim_whitespace, quotations in the header row, unnamed columns
- PR #933 Fix handling objects of all nulls in series creation
- PR #940 CSV Reader: Fix an issue where the last data row is missing when using byte_range
- PR #945 CSV Reader: Fix incorrect datetime64 when milliseconds or space separator are used
- PR #959 Groupby: Problem with column name lookup
- PR #950 Converting dataframe/recarry with non-contiguous arrays
- PR #963 CSV Reader: Fix another issue with missing data rows when using byte_range
- PR #999 Fix 0 sized kernel launches and empty sort_index exception
- PR #993 Fix dtype in selecting 0 rows from objects
- PR #1009 Fix performance regression in `to_pandas` method on DataFrame
- PR #1008 Remove custom dask communication approach
- PR #1001 CSV Reader: Fix a memory access error when reading a large (>2GB) file with date columns
- PR #1019 Binary Ops: Fix error when one input column has null mask but other doesn't
- PR #1014 CSV Reader: Fix false positives in bool value detection
- PR #1034 CSV Reader: Fix parsing floating point precision and leading zero exponents
- PR #1044 CSV Reader: Fix a segfault when byte range aligns with a page
- PR #1058 Added support for `DataFrame.loc[scalar]`
- PR #1060 Fix column creation with all valid nan values
- PR #1073 CSV Reader: Fix an issue where a column name includes the return character
- PR #1090 Updating Doxygen Comments
- PR #1080 Fix dtypes returned from loc / iloc because of lists
- PR #1102 CSV Reader: Minor fixes and memory usage improvements
- PR #1174: Fix release script typo
- PR #1137 Add prebuild script for CI
- PR #1118 Enhanced the `DataFrame.from_records()` feature
- PR #1129 Fix join performance with index parameter from using numpy array
- PR #1145 Issue with .agg call on multi-column dataframes
- PR #908 Some testing code cleanup
- PR #1167 Fix issue with null_count not being set after inplace fillna()
- PR #1184 Fix iloc performance regression
- PR #1185 Support left_on/right_on and also on=str in merge
- PR #1200 Fix allocating bitmasks with numba instead of rmm in allocate_mask function
- PR #1213 Fix bug with csv reader requesting subset of columns using wrong datatype
- PR #1223 gpuCI: Fix label on rapidsai channel on gpu build scripts
- PR #1242 Add explicit Thrust exec policy to fix NVCATEGORY_TEST segfault on some platforms
- PR #1246 Fix categorical tests that failed due to bad implicit type conversion
- PR #1255 Fix overwriting conda package main label uploads
- PR #1259 Add dlpack includes to pip build


# cuDF 0.5.1 (05 Feb 2019)

## Bug Fixes

- PR #842 Avoid using numpy via cimport to prevent ABI issues in Cython compilation


# cuDF 0.5.0 (28 Jan 2019)

## New Features

- PR #722 Add bzip2 decompression support to `read_csv()`
- PR #693 add ZLIB-based GZIP/ZIP support to `read_csv_strings()`
- PR #411 added null support to gdf_order_by (new API) and cudf_table::sort
- PR #525 Added GitHub Issue templates for bugs, documentation, new features, and questions
- PR #501 CSV Reader: Add support for user-specified decimal point and thousands separator to read_csv_strings()
- PR #455 CSV Reader: Add support for user-specified decimal point and thousands separator to read_csv()
- PR #439 add `DataFrame.drop` method similar to pandas
- PR #356 add `DataFrame.transpose` method and `DataFrame.T` property similar to pandas
- PR #505 CSV Reader: Add support for user-specified boolean values
- PR #350 Implemented Series replace function
- PR #490 Added print_env.sh script to gather relevant environment details when reporting cuDF issues
- PR #474 add ZLIB-based GZIP/ZIP support to `read_csv()`
- PR #547 Added melt similar to `pandas.melt()`
- PR #491 Add CI test script to check for updates to CHANGELOG.md in PRs
- PR #550 Add CI test script to check for style issues in PRs
- PR #558 Add CI scripts for cpu-based conda and gpu-based test builds
- PR #524 Add Boolean Indexing
- PR #564 Update python `sort_values` method to use updated libcudf `gdf_order_by` API
- PR #509 CSV Reader: Input CSV file can now be passed in as a text or a binary buffer
- PR #607 Add `__iter__` and iteritems to DataFrame class
- PR #643 added a new api gdf_replace_nulls that allows a user to replace nulls in a column

## Improvements

- PR #426 Removed sort-based groupby and refactored existing groupby APIs. Also improves C++/CUDA compile time.
- PR #461 Add `CUDF_HOME` variable in README.md to replace relative pathing.
- PR #472 RMM: Created centralized rmm::device_vector alias and rmm::exec_policy
- PR #500 Improved the concurrent hash map class to support partitioned (multi-pass) hash table building.
- PR #454 Improve CSV reader docs and examples
- PR #465 Added templated C++ API for RMM to avoid explicit cast to `void**`
- PR #513 `.gitignore` tweaks
- PR #521 Add `assert_eq` function for testing
- PR #502 Simplify Dockerfile for local dev, eliminate old conda/pip envs
- PR #549 Adds `-rdynamic` compiler flag to nvcc for Debug builds
- PR #472 RMM: Created centralized rmm::device_vector alias and rmm::exec_policy
- PR #577 Added external C++ API for scatter/gather functions
- PR #500 Improved the concurrent hash map class to support partitioned (multi-pass) hash table building
- PR #583 Updated `gdf_size_type` to `int`
- PR #500 Improved the concurrent hash map class to support partitioned (multi-pass) hash table building
- PR #617 Added .dockerignore file. Prevents adding stale cmake cache files to the docker container
- PR #658 Reduced `JOIN_TEST` time by isolating overflow test of hash table size computation
- PR #664 Added Debuging instructions to README
- PR #651 Remove noqa marks in `__init__.py` files
- PR #671 CSV Reader: uncompressed buffer input can be parsed without explicitly specifying compression as None
- PR #684 Make RMM a submodule
- PR #718 Ensure sum, product, min, max methods pandas compatibility on empty datasets
- PR #720 Refactored Index classes to make them more Pandas-like, added CategoricalIndex
- PR #749 Improve to_arrow and from_arrow Pandas compatibility
- PR #766 Remove TravisCI references, remove unused variables from CMake, fix ARROW_VERSION in Cmake
- PR #773 Add build-args back to Dockerfile and handle dependencies based on environment yml file
- PR #781 Move thirdparty submodules to root and symlink in /cpp
- PR #843 Fix broken cudf/python API examples, add new methods to the API index

## Bug Fixes

- PR #569 CSV Reader: Fix days being off-by-one when parsing some dates
- PR #531 CSV Reader: Fix incorrect parsing of quoted numbers
- PR #465 Added templated C++ API for RMM to avoid explicit cast to `void**`
- PR #473 Added missing <random> include
- PR #478 CSV Reader: Add api support for auto column detection, header, mangle_dupe_cols, usecols
- PR #495 Updated README to correct where cffi pytest should be executed
- PR #501 Fix the intermittent segfault caused by the `thousands` and `compression` parameters in the csv reader
- PR #502 Simplify Dockerfile for local dev, eliminate old conda/pip envs
- PR #512 fix bug for `on` parameter in `DataFrame.merge` to allow for None or single column name
- PR #511 Updated python/cudf/bindings/join.pyx to fix cudf merge printing out dtypes
- PR #513 `.gitignore` tweaks
- PR #521 Add `assert_eq` function for testing
- PR #537 Fix CMAKE_CUDA_STANDARD_REQURIED typo in CMakeLists.txt
- PR #447 Fix silent failure in initializing DataFrame from generator
- PR #545 Temporarily disable csv reader thousands test to prevent segfault (test re-enabled in PR #501)
- PR #559 Fix Assertion error while using `applymap` to change the output dtype
- PR #575 Update `print_env.sh` script to better handle missing commands
- PR #612 Prevent an exception from occuring with true division on integer series.
- PR #630 Fix deprecation warning for `pd.core.common.is_categorical_dtype`
- PR #622 Fix Series.append() behaviour when appending values with different numeric dtype
- PR #603 Fix error while creating an empty column using None.
- PR #673 Fix array of strings not being caught in from_pandas
- PR #644 Fix return type and column support of dataframe.quantile()
- PR #634 Fix create `DataFrame.from_pandas()` with numeric column names
- PR #654 Add resolution check for GDF_TIMESTAMP in Join
- PR #648 Enforce one-to-one copy required when using `numba>=0.42.0`
- PR #645 Fix cmake build type handling not setting debug options when CMAKE_BUILD_TYPE=="Debug"
- PR #669 Fix GIL deadlock when launching multiple python threads that make Cython calls
- PR #665 Reworked the hash map to add a way to report the destination partition for a key
- PR #670 CMAKE: Fix env include path taking precedence over libcudf source headers
- PR #674 Check for gdf supported column types
- PR #677 Fix 'gdf_csv_test_Dates' gtest failure due to missing nrows parameter
- PR #604 Fix the parsing errors while reading a csv file using `sep` instead of `delimiter`.
- PR #686 Fix converting nulls to NaT values when converting Series to Pandas/Numpy
- PR #689 CSV Reader: Fix behavior with skiprows+header to match pandas implementation
- PR #691 Fixes Join on empty input DFs
- PR #706 CSV Reader: Fix broken dtype inference when whitespace is in data
- PR #717 CSV reader: fix behavior when parsing a csv file with no data rows
- PR #724 CSV Reader: fix build issue due to parameter type mismatch in a std::max call
- PR #734 Prevents reading undefined memory in gpu_expand_mask_bits numba kernel
- PR #747 CSV Reader: fix an issue where CUDA allocations fail with some large input files
- PR #750 Fix race condition for handling NVStrings in CMake
- PR #719 Fix merge column ordering
- PR #770 Fix issue where RMM submodule pointed to wrong branch and pin other to correct branches
- PR #778 Fix hard coded ABI off setting
- PR #784 Update RMM submodule commit-ish and pip paths
- PR #794 Update `rmm::exec_policy` usage to fix segmentation faults when used as temprory allocator.
- PR #800 Point git submodules to branches of forks instead of exact commits


# cuDF 0.4.0 (05 Dec 2018)

## New Features

- PR #398 add pandas-compatible `DataFrame.shape()` and `Series.shape()`
- PR #394 New documentation feature "10 Minutes to cuDF"
- PR #361 CSV Reader: Add support for strings with delimiters

## Improvements

 - PR #436 Improvements for type_dispatcher and wrapper structs
 - PR #429 Add CHANGELOG.md (this file)
 - PR #266 use faster CUDA-accelerated DataFrame column/Series concatenation.
 - PR #379 new C++ `type_dispatcher` reduces code complexity in supporting many data types.
 - PR #349 Improve performance for creating columns from memoryview objects
 - PR #445 Update reductions to use type_dispatcher. Adds integer types support to sum_of_squares.
 - PR #448 Improve installation instructions in README.md
 - PR #456 Change default CMake build to Release, and added option for disabling compilation of tests

## Bug Fixes

 - PR #444 Fix csv_test CUDA too many resources requested fail.
 - PR #396 added missing output buffer in validity tests for groupbys.
 - PR #408 Dockerfile updates for source reorganization
 - PR #437 Add cffi to Dockerfile conda env, fixes "cannot import name 'librmm'"
 - PR #417 Fix `map_test` failure with CUDA 10
 - PR #414 Fix CMake installation include file paths
 - PR #418 Properly cast string dtypes to programmatic dtypes when instantiating columns
 - PR #427 Fix and tests for Concatenation illegal memory access with nulls


# cuDF 0.3.0 (23 Nov 2018)

## New Features

 - PR #336 CSV Reader string support

## Improvements

 - PR #354 source code refactored for better organization. CMake build system overhaul. Beginning of transition to Cython bindings.
 - PR #290 Add support for typecasting to/from datetime dtype
 - PR #323 Add handling pyarrow boolean arrays in input/out, add tests
 - PR #325 GDF_VALIDITY_UNSUPPORTED now returned for algorithms that don't support non-empty valid bitmasks
 - PR #381 Faster InputTooLarge Join test completes in ms rather than minutes.
 - PR #373 .gitignore improvements
 - PR #367 Doc cleanup & examples for DataFrame methods
 - PR #333 Add Rapids Memory Manager documentation
 - PR #321 Rapids Memory Manager adds file/line location logging and convenience macros
 - PR #334 Implement DataFrame `__copy__` and `__deepcopy__`
 - PR #271 Add NVTX ranges to pygdf
 - PR #311 Document system requirements for conda install

## Bug Fixes

 - PR #337 Retain index on `scale()` function
 - PR #344 Fix test failure due to PyArrow 0.11 Boolean handling
 - PR #364 Remove noexcept from managed_allocator;  CMakeLists fix for NVstrings
 - PR #357 Fix bug that made all series be considered booleans for indexing
 - PR #351 replace conda env configuration for developers
 - PRs #346 #360 Fix CSV reading of negative numbers
 - PR #342 Fix CMake to use conda-installed nvstrings
 - PR #341 Preserve categorical dtype after groupby aggregations
 - PR #315 ReadTheDocs build update to fix missing libcuda.so
 - PR #320 FIX out-of-bounds access error in reductions.cu
 - PR #319 Fix out-of-bounds memory access in libcudf count_valid_bits
 - PR #303 Fix printing empty dataframe


# cuDF 0.2.0 and cuDF 0.1.0

These were initial releases of cuDF based on previously separate pyGDF and libGDF libraries.<|MERGE_RESOLUTION|>--- conflicted
+++ resolved
@@ -8,11 +8,7 @@
 - PR #3054 Add parquet reader support for decimal data types
 - PR #3025 Move search files to legacy
 - PR #3094 Adding `any` and `all` support from libcudf
-<<<<<<< HEAD
-- PR 
-=======
 - PR #3130 Define and implement new `column_wrapper`
->>>>>>> 60aa78ca
 
 
 ## Improvements
@@ -36,12 +32,9 @@
 - PR #3083 Improved some binary operation tests to include null testing.
 - PR #3071 Move cuIO to legacy
 - PR #3126 Round 2 of snappy decompression optimizations
-<<<<<<< HEAD
-- PR #3143 Define and implement new copying APIs `slice` and `split`
-=======
 - PR #3046 Define and implement new copying APIs `empty_like` and `allocate_like`
 - PR #3128 Support MultiIndex in DataFrame.join
->>>>>>> 60aa78ca
+- PR #3143 Define and implement new copying APIs `slice` and `split`
 
 ## Bug Fixes
 
