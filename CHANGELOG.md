--- conflicted
+++ resolved
@@ -126,11 +126,8 @@
 - PR #4162 Properly handle no index metadata generation for to_parquet
 - PR #4175 Fix `__sizeof__` calculation in `StringColumn`
 - PR #4155 Update groupby group_offsets size and fix unnecessary device dispatch.
-<<<<<<< HEAD
 - PR #4198 Fix constructing `RangeIndex` from `range`
-=======
 - PR #4192 Parquet writer: fix OOB read when computing string hash
->>>>>>> e9582f1f
 
 
 # cuDF 0.12.0 (04 Feb 2020)
