--- conflicted
+++ resolved
@@ -42,11 +42,7 @@
 - PR #3393 Implement df.cov and enable covariance/correlation in dask_cudf
 - PR #3401 Add dask_cudf ORC writer (to_orc)
 - PR #3331 Add copy_if_else
-<<<<<<< HEAD
-- PR #3421 Port NVStrings find_multiple to cudf strings column
-=======
 - PR #3172 Define and implement new fill/repeat/copy_range APIs
->>>>>>> abfcbce4
 
 ## Improvements
 
@@ -149,6 +145,7 @@
 - PR #3425 Strings column copy_if_else implementation
 - PR #3422 Move utilities to legacy
 - PR #3201 Define and implement new datetime_ops APIs
+- PR #3421 Port NVStrings find_multiple to cudf strings column
 
 ## Bug Fixes
 
