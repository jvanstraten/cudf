# cuDF 0.9.0 (Date TBD)

## New Features

- PR #2111 IO Readers: Support memory buffer, file-like object, and URL inputs
- PR #2012 Add `reindex()` to DataFrame and Series
- PR #2098 Align DataFrame and Series indices before executing binary ops
- PR #2160 Merge `dask-cudf` codebase into `cudf` repo
- PR #2149 CSV Reader: Add `hex` dtype for explicit hexadecimal parsing
- PR #2158 CSV Reader: Support single, non-list/dict argument for `dtype`
- PR #2177 CSV Reader: Add `parse_dates` parameter for explicit date inference
- PR #2171 Add CodeCov integration, fix doc version, make --skip-tests work when invoking with source
- PR #2215 `type_dispatcher` benchmark
- PR #2179 Added Java quantiles
- PR #2157 Add __array_function__ to DataFrame and Series
- PR #2212 Java support for ORC reader
<<<<<<< HEAD
- PR #2049 Implemented merge functionality
=======
- PR #2105 Add google benchmark for hash-based join
- PR #2293 Improve `compute_join_output_size` performance
- PR #2316 Unique, nunique, and value_counts for datetime columns

>>>>>>> 8088e6a2

## Improvements

- PR #2103 Move old `column` and `bitmask` files into `legacy/` directory
- PR #2109 added name to Python column classes
- PR #1947 Cleanup serialization code
- PR #2125 More aggregate in java API
- PR #2127 Add in java Scalar tests
- PR #2088 Refactor of Python groupby code
- PR #2130 Java serialization and deserialization of tables.
- PR #2131 Chunk rows logic added to csv_writer
- PR #2129 Add functions in the Java API to support nullable column filtering
- PR #2165 made changes to get_dummies api for it to be available in MethodCache
- PR #2184 handle remote orc files for dask-cudf
- PR #2186 Add `getitem` and `getattr` style access to Rolling objects
- PR #2168 Use cudf.Column for CategoricalColumn's categories instead of a tuple
- PR #2193 Added more docuemtnation to `type_dispatcher` for specializing dispatched functors
- PR #2197 CSV Writer: Expose `chunksize` as a parameter for `to_csv`
- PR #2199 Better java support for appending strings
- PR #2176 Added column dtype support for datetime, int8, int16 to csv_writer
- PR #2209 Matching `get_dummies` & `select_dtypes` behavior to pandas
- PR #2217 Updated Java bindings to use the new groupby API
- PR #2214 DOC: Update doc instructions to build/install `cudf` and `dask-cudf`
- PR #1993 Add iterator driven reduction for mean, var, std
- PR #2220 Update Java bindings for reduction rename
- PR #2224 implement isna, isnull, notna as dataframe functions
- PR #2236 Implement drop_duplicates for Series
- PR #2225 refactor to use libcudf for gathering columns in dataframes
- PR #2300 Create separate dask codeowners for dask-cudf codebase
- PR #2309 Java readers: remove redundant copy of result pointers

## Bug Fixes

- PR #2086 Fixed quantile api behavior mismatch in series & dataframe
- PR #2128 Add offset param to host buffer readers in java API.
- PR #2145 Work around binops validity checks for java
- PR #2146 Work around unary_math validity checks for java
- PR #2151 Fixes bug in cudf::copy_range where null_count was invalid
- PR #2139 matching to pandas describe behavior & fixing nan values issue
- PR #2161 Implicitly convert unsigned to signed integer types in binops
- PR #2154 CSV Reader: Fix bools misdetected as strings dtype
- PR #2178 Fix bug in rolling bindings where a view of an ephemeral column was being taken
- PR #2180 Fix issue with isort reordering `importorskip` below imports depending on them
- PR #2187 fix to honor dtype when numpy arrays are passed to columnops.as_column
- PR #2190 Fix issue in astype conversion of string column to 'str'
- PR #2208 Fix issue with calling `head()` on one row dataframe
- PR #2229 Propagate exceptions from Cython cdef functions
- PR #2234 Fix issue with local build script not properly building
- PR #2223 Fix CUDA invalid configuration errors reported after loading small compressed ORC files
- PR #2162 Setting is_unique and is_monotonic-related attributes
- PR #2244 Fix ORC RLEv2 delta mode decoding with nonzero residual delta width
- PR #2297 Work around `var/std` unsupported only at debug build
- PR #2302 Fixed java serialization corner case
- PR #2311 Fix copy behaviour for GenericIndex


# cuDF 0.8.0 (27 June 2019)

## New Features

- PR #1524 Add GPU-accelerated JSON Lines parser with limited feature set
- PR #1569 Add support for Json objects to the JSON Lines reader
- PR #1622 Add Series.loc
- PR #1654 Add cudf::apply_boolean_mask: faster replacement for gdf_apply_stencil
- PR #1487 cython gather/scatter
- PR #1310 Implemented the slice/split functionality.
- PR #1630 Add Python layer to the GPU-accelerated JSON reader
- PR #1745 Add rounding of numeric columns via Numba
- PR #1772 JSON reader: add support for BytesIO and StringIO input
- PR #1527 Support GDF_BOOL8 in readers and writers
- PR #1819 Logical operators (AND, OR, NOT) for libcudf and cuDF
- PR #1813 ORC Reader: Add support for stripe selection
- PR #1828 JSON Reader: add suport for bool8 columns
- PR #1833 Add column iterator with/without nulls
- PR #1665 Add the point-in-polygon GIS function
- PR #1863 Series and Dataframe methods for all and any
- PR #1908 cudf::copy_range and cudf::fill for copying/assigning an index or range to a constant
- PR #1921 Add additional formats for typecasting to/from strings
- PR #1807 Add Series.dropna()
- PR #1987 Allow user defined functions in the form of ptx code to be passed to binops
- PR #1948 Add operator functions like `Series.add()` to DataFrame and Series
- PR #1954 Add skip test argument to GPU build script
- PR #2018 Add bindings for new groupby C++ API
- PR #1984 Add rolling window operations Series.rolling() and DataFrame.rolling()
- PR #1542 Python method and bindings for to_csv
- PR #1995 Add Java API
- PR #1998 Add google benchmark to cudf
- PR #1845 Add cudf::drop_duplicates, DataFrame.drop_duplicates
- PR #1652 Added `Series.where()` feature
- PR #2074 Java Aggregates, logical ops, and better RMM support

## Improvements

- PR #1538 Replacing LesserRTTI with inequality_comparator
- PR #1703 C++: Added non-aggregating `insert` to `concurrent_unordered_map` with specializations to store pairs with a single atomicCAS when possible.
- PR #1422 C++: Added a RAII wrapper for CUDA streams
- PR #1701 Added `unique` method for stringColumns
- PR #1713 Add documentation for Dask-XGBoost
- PR #1666 CSV Reader: Improve performance for files with large number of columns
- PR #1725 Enable the ability to use a single column groupby as its own index
- PR #1759 Add an example showing simultaneous rolling averages to `apply_grouped` documentation
- PR #1746 C++: Remove unused code: `windowed_ops.cu`, `sorting.cu`, `hash_ops.cu`
- PR #1748 C++: Add `bool` nullability flag to `device_table` row operators
- PR #1764 Improve Numerical column: `mean_var` and `mean`
- PR #1767 Speed up Python unit tests
- PR #1770 Added build.sh script, updated CI scripts and documentation
- PR #1739 ORC Reader: Add more pytest coverage
- PR #1696 Added null support in `Series.replace()`.
- PR #1390 Added some basic utility functions for `gdf_column`'s
- PR #1791 Added general column comparison code for testing
- PR #1795 Add printing of git submodule info to `print_env.sh`
- PR #1796 Removing old sort based group by code and gdf_filter
- PR #1811 Added funtions for copying/allocating `cudf::table`s
- PR #1838 Improve columnops.column_empty so that it returns typed columns instead of a generic Column
- PR #1890 Add utils.get_dummies- a pandas-like wrapper around one_hot-encoding
- PR #1823 CSV Reader: default the column type to string for empty dataframes
- PR #1827 Create bindings for scalar-vector binops, and update one_hot_encoding to use them
- PR #1817 Operators now support different sized dataframes as long as they don't share different sized columns
- PR #1855 Transition replace_nulls to new C++ API and update corresponding Cython/Python code
- PR #1858 Add `std::initializer_list` constructor to `column_wrapper`
- PR #1846 C++ type-erased gdf_equal_columns test util; fix gdf_equal_columns logic error
- PR #1390 Added some basic utility functions for `gdf_column`s
- PR #1391 Tidy up bit-resolution-operation and bitmask class code
- PR #1882 Add iloc functionality to MultiIndex dataframes
- PR #1884 Rolling windows: general enhancements and better coverage for unit tests
- PR #1886 support GDF_STRING_CATEGORY columns in apply_boolean_mask, drop_nulls and other libcudf functions
- PR #1896 Improve performance of groupby with levels specified in dask-cudf
- PR #1915 Improve iloc performance for non-contiguous row selection
- PR #1859 Convert read_json into a C++ API
- PR #1919 Rename libcudf namespace gdf to namespace cudf
- PR #1850 Support left_on and right_on for DataFrame merge operator
- PR #1930 Specialize constructor for `cudf::bool8` to cast argument to `bool`
- PR #1938 Add default constructor for `column_wrapper`
- PR #1930 Specialize constructor for `cudf::bool8` to cast argument to `bool`
- PR #1952 consolidate libcudf public API headers in include/cudf
- PR #1949 Improved selection with boolmask using libcudf `apply_boolean_mask`
- PR #1956 Add support for nulls in `query()`
- PR #1973 Update `std::tuple` to `std::pair` in top-most libcudf APIs and C++ transition guide
- PR #1981 Convert read_csv into a C++ API
- PR #1868 ORC Reader: Support row index for speed up on small/medium datasets
- PR #1964 Added support for list-like types in Series.str.cat
- PR #2005 Use HTML5 details tag in bug report issue template
- PR #2003 Removed few redundant unit-tests from test_string.py::test_string_cat
- PR #1944 Groupby design improvements
- PR #2017 Convert `read_orc()` into a C++ API
- PR #2011 Convert `read_parquet()` into a C++ API
- PR #1756 Add documentation "10 Minutes to cuDF and dask_cuDF"
- PR #2034 Adding support for string columns concatenation using "add" binary operator
- PR #2042 Replace old "10 Minutes" guide with new guide for docs build process
- PR #2036 Make library of common test utils to speed up tests compilation
- PR #2022 Facilitating get_dummies to be a high level api too
- PR #2050 Namespace IO readers and add back free-form `read_xxx` functions
- PR #2104 Add a functional ``sort=`` keyword argument to groupby
- PR #2108 Add `find_and_replace` for StringColumn for replacing single values

## Bug Fixes

- PR #1465 Fix for test_orc.py and test_sparse_df.py test failures
- PR #1583 Fix underlying issue in `as_index()` that was causing `Series.quantile()` to fail
- PR #1680 Add errors= keyword to drop() to fix cudf-dask bug
- PR #1651 Fix `query` function on empty dataframe
- PR #1616 Fix CategoricalColumn to access categories by index instead of iteration
- PR #1660 Fix bug in `loc` when indexing with a column name (a string)
- PR #1683 ORC reader: fix timestamp conversion to UTC
- PR #1613 Improve CategoricalColumn.fillna(-1) performance
- PR #1642 Fix failure of CSV_TEST gdf_csv_test.SkiprowsNrows on multiuser systems
- PR #1709 Fix handling of `datetime64[ms]` in `dataframe.select_dtypes`
- PR #1704 CSV Reader: Add support for the plus sign in number fields
- PR #1687 CSV reader: return an empty dataframe for zero size input
- PR #1757 Concatenating columns with null columns
- PR #1755 Add col_level keyword argument to melt
- PR #1758 Fix df.set_index() when setting index from an empty column
- PR #1749 ORC reader: fix long strings of NULL values resulting in incorrect data
- PR #1742 Parquet Reader: Fix index column name to match PANDAS compat
- PR #1782 Update libcudf doc version
- PR #1783 Update conda dependencies
- PR #1786 Maintain the original series name in series.unique output
- PR #1760 CSV Reader: fix segfault when dtype list only includes columns from usecols list
- PR #1831 build.sh: Assuming python is in PATH instead of using PYTHON env var
- PR #1839 Raise an error instead of segfaulting when transposing a DataFrame with StringColumns
- PR #1840 Retain index correctly during merge left_on right_on
- PR #1825 cuDF: Multiaggregation Groupby Failures
- PR #1789 CSV Reader: Fix missing support for specifying `int8` and `int16` dtypes
- PR #1857 Cython Bindings: Handle `bool` columns while calling `column_view_from_NDArrays`
- PR #1849 Allow DataFrame support methods to pass arguments to the methods
- PR #1847 Fixed #1375 by moving the nvstring check into the wrapper function
- PR #1864 Fixing cudf reduction for POWER platform
- PR #1869 Parquet reader: fix Dask timestamps not matching with Pandas (convert to milliseconds)
- PR #1876 add dtype=bool for `any`, `all` to treat integer column correctly
- PR #1875 CSV reader: take NaN values into account in dtype detection
- PR #1873 Add column dtype checking for the all/any methods
- PR #1902 Bug with string iteration in _apply_basic_agg
- PR #1887 Fix for initialization issue in pq_read_arg,orc_read_arg
- PR #1867 JSON reader: add support for null/empty fields, including the 'null' literal
- PR #1891 Fix bug #1750 in string column comparison
- PR #1909 Support of `to_pandas()` of boolean series with null values
- PR #1923 Use prefix removal when two aggs are called on a SeriesGroupBy
- PR #1914 Zero initialize gdf_column local variables
- PR #1959 Add support for comparing boolean Series to scalar
- PR #1966 Ignore index fix in series append
- PR #1967 Compute index __sizeof__ only once for DataFrame __sizeof__
- PR #1977 Support CUDA installation in default system directories
- PR #1982 Fixes incorrect index name after join operation
- PR #1985 Implement `GDF_PYMOD`, a special modulo that follows python's sign rules
- PR #1991 Parquet reader: fix decoding of NULLs
- PR #1990 Fixes a rendering bug in the `apply_grouped` documentation
- PR #1978 Fix for values being filled in an empty dataframe
- PR #2001 Correctly create MultiColumn from Pandas MultiColumn
- PR #2006 Handle empty dataframe groupby construction for dask
- PR #1965 Parquet Reader: Fix duplicate index column when it's already in `use_cols`
- PR #2033 Add pip to conda environment files to fix warning
- PR #2028 CSV Reader: Fix reading of uncompressed files without a recognized file extension
- PR #2073 Fix an issue when gathering columns with NVCategory and nulls
- PR #2053 cudf::apply_boolean_mask return empty column for empty boolean mask
- PR #2066 exclude `IteratorTest.mean_var_output` test from debug build
- PR #2069 Fix JNI code to use read_csv and read_parquet APIs
- PR #2071 Fix bug with unfound transitive dependencies for GTests in Ubuntu 18.04
- PR #2089 Configure Sphinx to render params correctly
- PR #2091 Fix another bug with unfound transitive dependencies for `cudftestutils` in Ubuntu 18.04
- PR #2115 Just apply `--disable-new-dtags` instead of trying to define all the transitive dependencies
- PR #2106 Fix errors in JitCache tests caused by sharing of device memory between processes
- PR #2120 Fix errors in JitCache tests caused by running multiple threads on the same data
- PR #2102 Fix memory leak in groupby
- PR #2113 fixed typo in to_csv code example


# cudf 0.7.2 (16 May 2019)

## New Features

- PR #1735 Added overload for atomicAdd on int64. Streamlined implementation of custom atomic overloads.
- PR #1741 Add MultiIndex concatenation

## Bug Fixes

- PR #1718 Fix issue with SeriesGroupBy MultiIndex in dask-cudf
- PR #1734 Python: fix performance regression for groupby count() aggregations
- PR #1768 Cython: fix handling read only schema buffers in gpuarrow reader


# cudf 0.7.1 (11 May 2019)

## New Features

- PR #1702 Lazy load MultiIndex to return groupby performance to near optimal.

## Bug Fixes

- PR #1708 Fix handling of `datetime64[ms]` in `dataframe.select_dtypes`


# cuDF 0.7.0 (10 May 2019)

## New Features

- PR #982 Implement gdf_group_by_without_aggregations and gdf_unique_indices functions
- PR #1142 Add `GDF_BOOL` column type
- PR #1194 Implement overloads for CUDA atomic operations
- PR #1292 Implemented Bitwise binary ops AND, OR, XOR (&, |, ^)
- PR #1235 Add GPU-accelerated Parquet Reader
- PR #1335 Added local_dict arg in `DataFrame.query()`.
- PR #1282 Add Series and DataFrame.describe()
- PR #1356 Rolling windows
- PR #1381 Add DataFrame._get_numeric_data
- PR #1388 Add CODEOWNERS file to auto-request reviews based on where changes are made
- PR #1396 Add DataFrame.drop method
- PR #1413 Add DataFrame.melt method
- PR #1412 Add DataFrame.pop()
- PR #1419 Initial CSV writer function
- PR #1441 Add Series level cumulative ops (cumsum, cummin, cummax, cumprod)
- PR #1420 Add script to build and test on a local gpuCI image
- PR #1440 Add DatetimeColumn.min(), DatetimeColumn.max()
- PR #1455 Add Series.Shift via Numba kernel
- PR #1441 Add Series level cumulative ops (cumsum, cummin, cummax, cumprod)
- PR #1461 Add Python coverage test to gpu build
- PR #1445 Parquet Reader: Add selective reading of rows and row group
- PR #1532 Parquet Reader: Add support for INT96 timestamps
- PR #1516 Add Series and DataFrame.ndim
- PR #1556 Add libcudf C++ transition guide
- PR #1466 Add GPU-accelerated ORC Reader
- PR #1565 Add build script for nightly doc builds
- PR #1508 Add Series isna, isnull, and notna
- PR #1456 Add Series.diff() via Numba kernel
- PR #1588 Add Index `astype` typecasting
- PR #1301 MultiIndex support
- PR #1599 Level keyword supported in groupby
- PR #929 Add support operations to dataframe
- PR #1609 Groupby accept list of Series
- PR #1658 Support `group_keys=True` keyword in groupby method

## Improvements

- PR #1531 Refactor closures as private functions in gpuarrow
- PR #1404 Parquet reader page data decoding speedup
- PR #1076 Use `type_dispatcher` in join, quantiles, filter, segmented sort, radix sort and hash_groupby
- PR #1202 Simplify README.md
- PR #1149 CSV Reader: Change convertStrToValue() functions to `__device__` only
- PR #1238 Improve performance of the CUDA trie used in the CSV reader
- PR #1245 Use file cache for JIT kernels
- PR #1278 Update CONTRIBUTING for new conda environment yml naming conventions
- PR #1163 Refactored UnaryOps. Reduced API to two functions: `gdf_unary_math` and `gdf_cast`. Added `abs`, `-`, and `~` ops. Changed bindings to Cython
- PR #1284 Update docs version
- PR #1287 add exclude argument to cudf.select_dtype function
- PR #1286 Refactor some of the CSV Reader kernels into generic utility functions
- PR #1291 fillna in `Series.to_gpu_array()` and `Series.to_array()` can accept the scalar too now.
- PR #1005 generic `reduction` and `scan` support
- PR #1349 Replace modernGPU sort join with thrust.
- PR #1363 Add a dataframe.mean(...) that raises NotImplementedError to satisfy `dask.dataframe.utils.is_dataframe_like`
- PR #1319 CSV Reader: Use column wrapper for gdf_column output alloc/dealloc
- PR #1376 Change series quantile default to linear
- PR #1399 Replace CFFI bindings for NVTX functions with Cython bindings
- PR #1389 Refactored `set_null_count()`
- PR #1386 Added macros `GDF_TRY()`, `CUDF_TRY()` and `ASSERT_CUDF_SUCCEEDED()`
- PR #1435 Rework CMake and conda recipes to depend on installed libraries
- PR #1391 Tidy up bit-resolution-operation and bitmask class code
- PR #1439 Add cmake variable to enable compiling CUDA code with -lineinfo
- PR #1462 Add ability to read parquet files from arrow::io::RandomAccessFile
- PR #1453 Convert CSV Reader CFFI to Cython
- PR #1479 Convert Parquet Reader CFFI to Cython
- PR #1397 Add a utility function for producing an overflow-safe kernel launch grid configuration
- PR #1382 Add GPU parsing of nested brackets to cuIO parsing utilities
- PR #1481 Add cudf::table constructor to allocate a set of `gdf_column`s
- PR #1484 Convert GroupBy CFFI to Cython
- PR #1463 Allow and default melt keyword argument var_name to be None
- PR #1486 Parquet Reader: Use device_buffer rather than device_ptr
- PR #1525 Add cudatoolkit conda dependency
- PR #1520 Renamed `src/dataframe` to `src/table` and moved `table.hpp`. Made `types.hpp` to be type declarations only.
- PR #1492 Convert transpose CFFI to Cython
- PR #1495 Convert binary and unary ops CFFI to Cython
- PR #1503 Convert sorting and hashing ops CFFI to Cython
- PR #1522 Use latest release version in update-version CI script
- PR #1533 Remove stale join CFFI, fix memory leaks in join Cython
- PR #1521 Added `row_bitmask` to compute bitmask for rows of a table. Merged `valids_ops.cu` and `bitmask_ops.cu`
- PR #1553 Overload `hash_row` to avoid using intial hash values. Updated `gdf_hash` to select between overloads
- PR #1585 Updated `cudf::table` to maintain own copy of wrapped `gdf_column*`s
- PR #1559 Add `except +` to all Cython function definitions to catch C++ exceptions properly
- PR #1617 `has_nulls` and `column_dtypes` for `cudf::table`
- PR #1590 Remove CFFI from the build / install process entirely
- PR #1536 Convert gpuarrow CFFI to Cython
- PR #1655 Add `Column._pointer` as a way to access underlying `gdf_column*` of a `Column`
- PR #1655 Update readme conda install instructions for cudf version 0.6 and 0.7


## Bug Fixes

- PR #1233 Fix dtypes issue while adding the column to `str` dataframe.
- PR #1254 CSV Reader: fix data type detection for floating-point numbers in scientific notation
- PR #1289 Fix looping over each value instead of each category in concatenation
- PR #1293 Fix Inaccurate error message in join.pyx
- PR #1308 Add atomicCAS overload for `int8_t`, `int16_t`
- PR #1317 Fix catch polymorphic exception by reference in ipc.cu
- PR #1325 Fix dtype of null bitmasks to int8
- PR #1326 Update build documentation to use -DCMAKE_CXX11_ABI=ON
- PR #1334 Add "na_position" argument to CategoricalColumn sort_by_values
- PR #1321 Fix out of bounds warning when checking Bzip2 header
- PR #1359 Add atomicAnd/Or/Xor for integers
- PR #1354 Fix `fillna()` behaviour when replacing values with different dtypes
- PR #1347 Fixed core dump issue while passing dict_dtypes without column names in `cudf.read_csv()`
- PR #1379 Fixed build failure caused due to error: 'col_dtype' may be used uninitialized
- PR #1392 Update cudf Dockerfile and package_versions.sh
- PR #1385 Added INT8 type to `_schema_to_dtype` for use in GpuArrowReader
- PR #1393 Fixed a bug in `gdf_count_nonzero_mask()` for the case of 0 bits to count
- PR #1395 Update CONTRIBUTING to use the environment variable CUDF_HOME
- PR #1416 Fix bug at gdf_quantile_exact and gdf_quantile_appox
- PR #1421 Fix remove creation of series multiple times during `add_column()`
- PR #1405 CSV Reader: Fix memory leaks on read_csv() failure
- PR #1328 Fix CategoricalColumn to_arrow() null mask
- PR #1433 Fix NVStrings/categories includes
- PR #1432 Update NVStrings to 0.7.* to coincide with 0.7 development
- PR #1483 Modify CSV reader to avoid cropping blank quoted characters in non-string fields
- PR #1446 Merge 1275 hotfix from master into branch-0.7
- PR #1447 Fix legacy groupby apply docstring
- PR #1451 Fix hash join estimated result size is not correct
- PR #1454 Fix local build script improperly change directory permissions
- PR #1490 Require Dask 1.1.0+ for `is_dataframe_like` test or skip otherwise.
- PR #1491 Use more specific directories & groups in CODEOWNERS
- PR #1497 Fix Thrust issue on CentOS caused by missing default constructor of host_vector elements
- PR #1498 Add missing include guard to device_atomics.cuh and separated DEVICE_ATOMICS_TEST
- PR #1506 Fix csv-write call to updated NVStrings method
- PR #1510 Added nvstrings `fillna()` function
- PR #1507 Parquet Reader: Default string data to GDF_STRING
- PR #1535 Fix doc issue to ensure correct labelling of cudf.series
- PR #1537 Fix `undefined reference` link error in HashPartitionTest
- PR #1548 Fix ci/local/build.sh README from using an incorrect image example
- PR #1551 CSV Reader: Fix integer column name indexing
- PR #1586 Fix broken `scalar_wrapper::operator==`
- PR #1591 ORC/Parquet Reader: Fix missing import for FileNotFoundError exception
- PR #1573 Parquet Reader: Fix crash due to clash with ORC reader datasource
- PR #1607 Revert change of `column.to_dense_buffer` always return by copy for performance concerns
- PR #1618 ORC reader: fix assert & data output when nrows/skiprows isn't aligned to stripe boundaries
- PR #1631 Fix failure of TYPES_TEST on some gcc-7 based systems.
- PR #1641 CSV Reader: Fix skip_blank_lines behavior with Windows line terminators (\r\n)
- PR #1648 ORC reader: fix non-deterministic output when skiprows is non-zero
- PR #1676 Fix groupby `as_index` behaviour with `MultiIndex`
- PR #1659 Fix bug caused by empty groupbys and multiindex slicing throwing exceptions
- PR #1656 Correct Groupby failure in dask when un-aggregable columns are left in dataframe.
- PR #1689 Fix groupby performance regression
- PR #1694 Add Cython as a runtime dependency since it's required in `setup.py`


# cuDF 0.6.1 (25 Mar 2019)

## Bug Fixes

- PR #1275 Fix CentOS exception in DataFrame.hash_partition from using value "returned" by a void function


# cuDF 0.6.0 (22 Mar 2019)

## New Features

- PR #760 Raise `FileNotFoundError` instead of `GDF_FILE_ERROR` in `read_csv` if the file does not exist
- PR #539 Add Python bindings for replace function
- PR #823 Add Doxygen configuration to enable building HTML documentation for libcudf C/C++ API
- PR #807 CSV Reader: Add byte_range parameter to specify the range in the input file to be read
- PR #857 Add Tail method for Series/DataFrame and update Head method to use iloc
- PR #858 Add series feature hashing support
- PR #871 CSV Reader: Add support for NA values, including user specified strings
- PR #893 Adds PyArrow based parquet readers / writers to Python, fix category dtype handling, fix arrow ingest buffer size issues
- PR #867 CSV Reader: Add support for ignoring blank lines and comment lines
- PR #887 Add Series digitize method
- PR #895 Add Series groupby
- PR #898 Add DataFrame.groupby(level=0) support
- PR #920 Add feather, JSON, HDF5 readers / writers from PyArrow / Pandas
- PR #888 CSV Reader: Add prefix parameter for column names, used when parsing without a header
- PR #913 Add DLPack support: convert between cuDF DataFrame and DLTensor
- PR #939 Add ORC reader from PyArrow
- PR #918 Add Series.groupby(level=0) support
- PR #906 Add binary and comparison ops to DataFrame
- PR #958 Support unary and binary ops on indexes
- PR #964 Add `rename` method to `DataFrame`, `Series`, and `Index`
- PR #985 Add `Series.to_frame` method
- PR #985 Add `drop=` keyword to reset_index method
- PR #994 Remove references to pygdf
- PR #990 Add external series groupby support
- PR #988 Add top-level merge function to cuDF
- PR #992 Add comparison binaryops to DateTime columns
- PR #996 Replace relative path imports with absolute paths in tests
- PR #995 CSV Reader: Add index_col parameter to specify the column name or index to be used as row labels
- PR #1004 Add `from_gpu_matrix` method to DataFrame
- PR #997 Add property index setter
- PR #1007 Replace relative path imports with absolute paths in cudf
- PR #1013 select columns with df.columns
- PR #1016 Rename Series.unique_count() to nunique() to match pandas API
- PR #947 Prefixsum to handle nulls and float types
- PR #1029 Remove rest of relative path imports
- PR #1021 Add filtered selection with assignment for Dataframes
- PR #872 Adding NVCategory support to cudf apis
- PR #1052 Add left/right_index and left/right_on keywords to merge
- PR #1091 Add `indicator=` and `suffixes=` keywords to merge
- PR #1107 Add unsupported keywords to Series.fillna
- PR #1032 Add string support to cuDF python
- PR #1136 Removed `gdf_concat`
- PR #1153 Added function for getting the padded allocation size for valid bitmask
- PR #1148 Add cudf.sqrt for dataframes and Series
- PR #1159 Add Python bindings for libcudf dlpack functions
- PR #1155 Add __array_ufunc__ for DataFrame and Series for sqrt
- PR #1168 to_frame for series accepts a name argument


## Improvements

- PR #1218 Add dask-cudf page to API docs
- PR #892 Add support for heterogeneous types in binary ops with JIT
- PR #730 Improve performance of `gdf_table` constructor
- PR #561 Add Doxygen style comments to Join CUDA functions
- PR #813 unified libcudf API functions by replacing gpu_ with gdf_
- PR #822 Add support for `__cuda_array_interface__` for ingest
- PR #756 Consolidate common helper functions from unordered map and multimap
- PR #753 Improve performance of groupby sum and average, especially for cases with few groups.
- PR #836 Add ingest support for arrow chunked arrays in Column, Series, DataFrame creation
- PR #763 Format doxygen comments for csv_read_arg struct
- PR #532 CSV Reader: Use type dispatcher instead of switch block
- PR #694 Unit test utilities improvements
- PR #878 Add better indexing to Groupby
- PR #554 Add `empty` method and `is_monotonic` attribute to `Index`
- PR #1040 Fixed up Doxygen comment tags
- PR #909 CSV Reader: Avoid host->device->host copy for header row data
- PR #916 Improved unit testing and error checking for `gdf_column_concat`
- PR #941 Replace `numpy` call in `Series.hash_encode` with `numba`
- PR #942 Added increment/decrement operators for wrapper types
- PR #943 Updated `count_nonzero_mask` to return `num_rows` when the mask is null
- PR #952 Added trait to map C++ type to `gdf_dtype`
- PR #966 Updated RMM submodule.
- PR #998 Add IO reader/writer modules to API docs, fix for missing cudf.Series docs
- PR #1017 concatenate along columns for Series and DataFrames
- PR #1002 Support indexing a dataframe with another boolean dataframe
- PR #1018 Better concatenation for Series and Dataframes
- PR #1036 Use Numpydoc style docstrings
- PR #1047 Adding gdf_dtype_extra_info to gdf_column_view_augmented
- PR #1054 Added default ctor to SerialTrieNode to overcome Thrust issue in CentOS7 + CUDA10
- PR #1024 CSV Reader: Add support for hexadecimal integers in integral-type columns
- PR #1033 Update `fillna()` to use libcudf function `gdf_replace_nulls`
- PR #1066 Added inplace assignment for columns and select_dtypes for dataframes
- PR #1026 CSV Reader: Change the meaning and type of the quoting parameter to match Pandas
- PR #1100 Adds `CUDF_EXPECTS` error-checking macro
- PR #1092 Fix select_dtype docstring
- PR #1111 Added cudf::table
- PR #1108 Sorting for datetime columns
- PR #1120 Return a `Series` (not a `Column`) from `Series.cat.set_categories()`
- PR #1128 CSV Reader: The last data row does not need to be line terminated
- PR #1183 Bump Arrow version to 0.12.1
- PR #1208 Default to CXX11_ABI=ON
- PR #1252 Fix NVStrings dependencies for cuda 9.2 and 10.0

## Bug Fixes

- PR #821 Fix flake8 issues revealed by flake8 update
- PR #808 Resolved renamed `d_columns_valids` variable name
- PR #820 CSV Reader: fix the issue where reader adds additional rows when file uses \r\n as a line terminator
- PR #780 CSV Reader: Fix scientific notation parsing and null values for empty quotes
- PR #815 CSV Reader: Fix data parsing when tabs are present in the input CSV file
- PR #850 Fix bug where left joins where the left df has 0 rows causes a crash
- PR #861 Fix memory leak by preserving the boolean mask index
- PR #875 Handle unnamed indexes in to/from arrow functions
- PR #877 Fix ingest of 1 row arrow tables in from arrow function
- PR #876 Added missing `<type_traits>` include
- PR #889 Deleted test_rmm.py which has now moved to RMM repo
- PR #866 Merge v0.5.1 numpy ABI hotfix into 0.6
- PR #917 value_counts return int type on empty columns
- PR #611 Renamed `gdf_reduce_optimal_output_size()` -> `gdf_reduction_get_intermediate_output_size()`
- PR #923 fix index for negative slicing for cudf dataframe and series
- PR #927 CSV Reader: Fix category GDF_CATEGORY hashes not being computed properly
- PR #921 CSV Reader: Fix parsing errors with delim_whitespace, quotations in the header row, unnamed columns
- PR #933 Fix handling objects of all nulls in series creation
- PR #940 CSV Reader: Fix an issue where the last data row is missing when using byte_range
- PR #945 CSV Reader: Fix incorrect datetime64 when milliseconds or space separator are used
- PR #959 Groupby: Problem with column name lookup
- PR #950 Converting dataframe/recarry with non-contiguous arrays
- PR #963 CSV Reader: Fix another issue with missing data rows when using byte_range
- PR #999 Fix 0 sized kernel launches and empty sort_index exception
- PR #993 Fix dtype in selecting 0 rows from objects
- PR #1009 Fix performance regression in `to_pandas` method on DataFrame
- PR #1008 Remove custom dask communication approach
- PR #1001 CSV Reader: Fix a memory access error when reading a large (>2GB) file with date columns
- PR #1019 Binary Ops: Fix error when one input column has null mask but other doesn't
- PR #1014 CSV Reader: Fix false positives in bool value detection
- PR #1034 CSV Reader: Fix parsing floating point precision and leading zero exponents
- PR #1044 CSV Reader: Fix a segfault when byte range aligns with a page
- PR #1058 Added support for `DataFrame.loc[scalar]`
- PR #1060 Fix column creation with all valid nan values
- PR #1073 CSV Reader: Fix an issue where a column name includes the return character
- PR #1090 Updating Doxygen Comments
- PR #1080 Fix dtypes returned from loc / iloc because of lists
- PR #1102 CSV Reader: Minor fixes and memory usage improvements
- PR #1174: Fix release script typo
- PR #1137 Add prebuild script for CI
- PR #1118 Enhanced the `DataFrame.from_records()` feature
- PR #1129 Fix join performance with index parameter from using numpy array
- PR #1145 Issue with .agg call on multi-column dataframes
- PR #908 Some testing code cleanup
- PR #1167 Fix issue with null_count not being set after inplace fillna()
- PR #1184 Fix iloc performance regression
- PR #1185 Support left_on/right_on and also on=str in merge
- PR #1200 Fix allocating bitmasks with numba instead of rmm in allocate_mask function
- PR #1213 Fix bug with csv reader requesting subset of columns using wrong datatype
- PR #1223 gpuCI: Fix label on rapidsai channel on gpu build scripts
- PR #1242 Add explicit Thrust exec policy to fix NVCATEGORY_TEST segfault on some platforms
- PR #1246 Fix categorical tests that failed due to bad implicit type conversion
- PR #1255 Fix overwriting conda package main label uploads
- PR #1259 Add dlpack includes to pip build


# cuDF 0.5.1 (05 Feb 2019)

## Bug Fixes

- PR #842 Avoid using numpy via cimport to prevent ABI issues in Cython compilation


# cuDF 0.5.0 (28 Jan 2019)

## New Features

- PR #722 Add bzip2 decompression support to `read_csv()`
- PR #693 add ZLIB-based GZIP/ZIP support to `read_csv_strings()`
- PR #411 added null support to gdf_order_by (new API) and cudf_table::sort
- PR #525 Added GitHub Issue templates for bugs, documentation, new features, and questions
- PR #501 CSV Reader: Add support for user-specified decimal point and thousands separator to read_csv_strings()
- PR #455 CSV Reader: Add support for user-specified decimal point and thousands separator to read_csv()
- PR #439 add `DataFrame.drop` method similar to pandas
- PR #356 add `DataFrame.transpose` method and `DataFrame.T` property similar to pandas
- PR #505 CSV Reader: Add support for user-specified boolean values
- PR #350 Implemented Series replace function
- PR #490 Added print_env.sh script to gather relevant environment details when reporting cuDF issues
- PR #474 add ZLIB-based GZIP/ZIP support to `read_csv()`
- PR #547 Added melt similar to `pandas.melt()`
- PR #491 Add CI test script to check for updates to CHANGELOG.md in PRs
- PR #550 Add CI test script to check for style issues in PRs
- PR #558 Add CI scripts for cpu-based conda and gpu-based test builds
- PR #524 Add Boolean Indexing
- PR #564 Update python `sort_values` method to use updated libcudf `gdf_order_by` API
- PR #509 CSV Reader: Input CSV file can now be passed in as a text or a binary buffer
- PR #607 Add `__iter__` and iteritems to DataFrame class
- PR #643 added a new api gdf_replace_nulls that allows a user to replace nulls in a column

## Improvements

- PR #426 Removed sort-based groupby and refactored existing groupby APIs. Also improves C++/CUDA compile time.
- PR #461 Add `CUDF_HOME` variable in README.md to replace relative pathing.
- PR #472 RMM: Created centralized rmm::device_vector alias and rmm::exec_policy
- PR #500 Improved the concurrent hash map class to support partitioned (multi-pass) hash table building.
- PR #454 Improve CSV reader docs and examples
- PR #465 Added templated C++ API for RMM to avoid explicit cast to `void**`
- PR #513 `.gitignore` tweaks
- PR #521 Add `assert_eq` function for testing
- PR #502 Simplify Dockerfile for local dev, eliminate old conda/pip envs
- PR #549 Adds `-rdynamic` compiler flag to nvcc for Debug builds
- PR #472 RMM: Created centralized rmm::device_vector alias and rmm::exec_policy
- PR #577 Added external C++ API for scatter/gather functions
- PR #500 Improved the concurrent hash map class to support partitioned (multi-pass) hash table building
- PR #583 Updated `gdf_size_type` to `int`
- PR #500 Improved the concurrent hash map class to support partitioned (multi-pass) hash table building
- PR #617 Added .dockerignore file. Prevents adding stale cmake cache files to the docker container
- PR #658 Reduced `JOIN_TEST` time by isolating overflow test of hash table size computation
- PR #664 Added Debuging instructions to README
- PR #651 Remove noqa marks in `__init__.py` files
- PR #671 CSV Reader: uncompressed buffer input can be parsed without explicitly specifying compression as None
- PR #684 Make RMM a submodule
- PR #718 Ensure sum, product, min, max methods pandas compatibility on empty datasets
- PR #720 Refactored Index classes to make them more Pandas-like, added CategoricalIndex
- PR #749 Improve to_arrow and from_arrow Pandas compatibility
- PR #766 Remove TravisCI references, remove unused variables from CMake, fix ARROW_VERSION in Cmake
- PR #773 Add build-args back to Dockerfile and handle dependencies based on environment yml file
- PR #781 Move thirdparty submodules to root and symlink in /cpp
- PR #843 Fix broken cudf/python API examples, add new methods to the API index

## Bug Fixes

- PR #569 CSV Reader: Fix days being off-by-one when parsing some dates
- PR #531 CSV Reader: Fix incorrect parsing of quoted numbers
- PR #465 Added templated C++ API for RMM to avoid explicit cast to `void**`
- PR #473 Added missing <random> include
- PR #478 CSV Reader: Add api support for auto column detection, header, mangle_dupe_cols, usecols
- PR #495 Updated README to correct where cffi pytest should be executed
- PR #501 Fix the intermittent segfault caused by the `thousands` and `compression` parameters in the csv reader
- PR #502 Simplify Dockerfile for local dev, eliminate old conda/pip envs
- PR #512 fix bug for `on` parameter in `DataFrame.merge` to allow for None or single column name
- PR #511 Updated python/cudf/bindings/join.pyx to fix cudf merge printing out dtypes
- PR #513 `.gitignore` tweaks
- PR #521 Add `assert_eq` function for testing
- PR #537 Fix CMAKE_CUDA_STANDARD_REQURIED typo in CMakeLists.txt
- PR #447 Fix silent failure in initializing DataFrame from generator
- PR #545 Temporarily disable csv reader thousands test to prevent segfault (test re-enabled in PR #501)
- PR #559 Fix Assertion error while using `applymap` to change the output dtype
- PR #575 Update `print_env.sh` script to better handle missing commands
- PR #612 Prevent an exception from occuring with true division on integer series.
- PR #630 Fix deprecation warning for `pd.core.common.is_categorical_dtype`
- PR #622 Fix Series.append() behaviour when appending values with different numeric dtype
- PR #603 Fix error while creating an empty column using None.
- PR #673 Fix array of strings not being caught in from_pandas
- PR #644 Fix return type and column support of dataframe.quantile()
- PR #634 Fix create `DataFrame.from_pandas()` with numeric column names
- PR #654 Add resolution check for GDF_TIMESTAMP in Join
- PR #648 Enforce one-to-one copy required when using `numba>=0.42.0`
- PR #645 Fix cmake build type handling not setting debug options when CMAKE_BUILD_TYPE=="Debug"
- PR #669 Fix GIL deadlock when launching multiple python threads that make Cython calls
- PR #665 Reworked the hash map to add a way to report the destination partition for a key
- PR #670 CMAKE: Fix env include path taking precedence over libcudf source headers
- PR #674 Check for gdf supported column types
- PR #677 Fix 'gdf_csv_test_Dates' gtest failure due to missing nrows parameter
- PR #604 Fix the parsing errors while reading a csv file using `sep` instead of `delimiter`.
- PR #686 Fix converting nulls to NaT values when converting Series to Pandas/Numpy
- PR #689 CSV Reader: Fix behavior with skiprows+header to match pandas implementation
- PR #691 Fixes Join on empty input DFs
- PR #706 CSV Reader: Fix broken dtype inference when whitespace is in data
- PR #717 CSV reader: fix behavior when parsing a csv file with no data rows
- PR #724 CSV Reader: fix build issue due to parameter type mismatch in a std::max call
- PR #734 Prevents reading undefined memory in gpu_expand_mask_bits numba kernel
- PR #747 CSV Reader: fix an issue where CUDA allocations fail with some large input files
- PR #750 Fix race condition for handling NVStrings in CMake
- PR #719 Fix merge column ordering
- PR #770 Fix issue where RMM submodule pointed to wrong branch and pin other to correct branches
- PR #778 Fix hard coded ABI off setting
- PR #784 Update RMM submodule commit-ish and pip paths
- PR #794 Update `rmm::exec_policy` usage to fix segmentation faults when used as temprory allocator.
- PR #800 Point git submodules to branches of forks instead of exact commits


# cuDF 0.4.0 (05 Dec 2018)

## New Features

- PR #398 add pandas-compatible `DataFrame.shape()` and `Series.shape()`
- PR #394 New documentation feature "10 Minutes to cuDF"
- PR #361 CSV Reader: Add support for strings with delimiters

## Improvements

 - PR #436 Improvements for type_dispatcher and wrapper structs
 - PR #429 Add CHANGELOG.md (this file)
 - PR #266 use faster CUDA-accelerated DataFrame column/Series concatenation.
 - PR #379 new C++ `type_dispatcher` reduces code complexity in supporting many data types.
 - PR #349 Improve performance for creating columns from memoryview objects
 - PR #445 Update reductions to use type_dispatcher. Adds integer types support to sum_of_squares.
 - PR #448 Improve installation instructions in README.md
 - PR #456 Change default CMake build to Release, and added option for disabling compilation of tests

## Bug Fixes

 - PR #444 Fix csv_test CUDA too many resources requested fail.
 - PR #396 added missing output buffer in validity tests for groupbys.
 - PR #408 Dockerfile updates for source reorganization
 - PR #437 Add cffi to Dockerfile conda env, fixes "cannot import name 'librmm'"
 - PR #417 Fix `map_test` failure with CUDA 10
 - PR #414 Fix CMake installation include file paths
 - PR #418 Properly cast string dtypes to programmatic dtypes when instantiating columns
 - PR #427 Fix and tests for Concatenation illegal memory access with nulls


# cuDF 0.3.0 (23 Nov 2018)

## New Features

 - PR #336 CSV Reader string support

## Improvements

 - PR #354 source code refactored for better organization. CMake build system overhaul. Beginning of transition to Cython bindings.
 - PR #290 Add support for typecasting to/from datetime dtype
 - PR #323 Add handling pyarrow boolean arrays in input/out, add tests
 - PR #325 GDF_VALIDITY_UNSUPPORTED now returned for algorithms that don't support non-empty valid bitmasks
 - PR #381 Faster InputTooLarge Join test completes in ms rather than minutes.
 - PR #373 .gitignore improvements
 - PR #367 Doc cleanup & examples for DataFrame methods
 - PR #333 Add Rapids Memory Manager documentation
 - PR #321 Rapids Memory Manager adds file/line location logging and convenience macros
 - PR #334 Implement DataFrame `__copy__` and `__deepcopy__`
 - PR #271 Add NVTX ranges to pygdf
 - PR #311 Document system requirements for conda install

## Bug Fixes

 - PR #337 Retain index on `scale()` function
 - PR #344 Fix test failure due to PyArrow 0.11 Boolean handling
 - PR #364 Remove noexcept from managed_allocator;  CMakeLists fix for NVstrings
 - PR #357 Fix bug that made all series be considered booleans for indexing
 - PR #351 replace conda env configuration for developers
 - PRs #346 #360 Fix CSV reading of negative numbers
 - PR #342 Fix CMake to use conda-installed nvstrings
 - PR #341 Preserve categorical dtype after groupby aggregations
 - PR #315 ReadTheDocs build update to fix missing libcuda.so
 - PR #320 FIX out-of-bounds access error in reductions.cu
 - PR #319 Fix out-of-bounds memory access in libcudf count_valid_bits
 - PR #303 Fix printing empty dataframe


# cuDF 0.2.0 and cuDF 0.1.0

These were initial releases of cuDF based on previously separate pyGDF and libGDF libraries.<|MERGE_RESOLUTION|>--- conflicted
+++ resolved
@@ -14,14 +14,10 @@
 - PR #2179 Added Java quantiles
 - PR #2157 Add __array_function__ to DataFrame and Series
 - PR #2212 Java support for ORC reader
-<<<<<<< HEAD
-- PR #2049 Implemented merge functionality
-=======
 - PR #2105 Add google benchmark for hash-based join
 - PR #2293 Improve `compute_join_output_size` performance
 - PR #2316 Unique, nunique, and value_counts for datetime columns
-
->>>>>>> 8088e6a2
+- PR #2049 Implemented merge functionality
 
 ## Improvements
 
