--- conflicted
+++ resolved
@@ -41,11 +41,8 @@
 - PR #3393 Implement df.cov and enable covariance/correlation in dask_cudf
 - PR #3401 Add dask_cudf ORC writer (to_orc)
 - PR #3331 Add copy_if_else
-<<<<<<< HEAD
 - PR #3442 Add Bool-index + Multi column + DataFrame support for set-item
-=======
 - PR #3172 Define and implement new fill/repeat/copy_range APIs
->>>>>>> ee739fb9
 
 ## Improvements
 
